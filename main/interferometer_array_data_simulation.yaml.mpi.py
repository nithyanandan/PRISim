--- conflicted
+++ resolved
@@ -614,12 +614,8 @@
 use_HI_fluctuations = False
 use_MSS=False
 
-<<<<<<< HEAD
 if fg_str not in ['asm', 'dsm', 'csm', 'nvss', 'sumss', 'gleam', 'mwacs', 'ps', 'usm', 'mss', 'HI_cube', 'HI_monopole',
 'HI_fluctuations','point']:
-=======
-if fg_str not in ['asm', 'dsm', 'csm', 'nvss', 'sumss', 'gleam', 'mwacs', 'ps', 'point', 'usm', 'mss', 'HI_cube', 'HI_monopole', 'HI_fluctuations']:
->>>>>>> 7f46bcc7
     raise ValueError('Invalid foreground model string specified.')
 
 if fg_str == 'asm':
@@ -1368,12 +1364,8 @@
     spec_parms['freq-width'] = NP.zeros(ra_deg.size)
     flux_unit = 'Jy'
 
-<<<<<<< HEAD
     skymod = SM.SkyModel(catlabel, chans*1e9, NP.hstack((ra_deg.reshape(-1,1), dec_deg.reshape(-1,1))), 'func',
     spec_parms=spec_parms, src_shape=NP.hstack((majax.reshape(-1,1),minax.reshape(-1,1),NP.zeros(fint.size).reshape(-1,1))), src_shape_units=['degree','degree','degree'])
-=======
-    skymod = SM.SkyModel(catlabel, chans*1e9, NP.hstack((ra_deg.reshape(-1,1), dec_deg.reshape(-1,1))), 'func', spec_parms=spec_parms, src_shape=NP.hstack((majax.reshape(-1,1),minax.reshape(-1,1),NP.zeros(fint.size).reshape(-1,1))), src_shape_units=['degree','degree','degree'])
->>>>>>> 7f46bcc7
 
 # elif use_PS:
 #     n_src = 1
