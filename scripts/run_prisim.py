--- conflicted
+++ resolved
@@ -110,6 +110,8 @@
 altitude = parms['telescope']['altitude']
 if longitude is None:
     longitude = 0.0
+if altitude is None:
+    altitude = 0.0
 pfb_method = parms['bandpass']['pfb_method']
 pfb_filepath = parms['bandpass']['pfb_filepath']
 pfb_file = parms['bandpass']['pfb_file']
@@ -1491,7 +1493,6 @@
     fpa = fpa[PS_ind]
     dmajax = dmajax[PS_ind]
     dminax = dminax[PS_ind]
-<<<<<<< HEAD
     if fluxcut_max is None:
         select_SUMSS_source_ind = fint >= fluxcut_min * (freq_SUMSS*1e9/fluxcut_freq)**spindex_SUMSS
     else:
@@ -1523,34 +1524,6 @@
         majax = fmajax/3.6e3
         minax = fminax/3.6e3
         fluxes = fint + 0.0
-=======
-    bright_source_ind = fint >= 10.0 * (freq_SUMSS*1e9/freq)**spindex_SUMSS#XXX flux cut
-    ra_deg_SUMSS = ra_deg_SUMSS[bright_source_ind]
-    dec_deg_SUMSS = dec_deg_SUMSS[bright_source_ind]
-    fint = fint[bright_source_ind]
-    fmajax = fmajax[bright_source_ind]
-    fminax = fminax[bright_source_ind]
-    fpa = fpa[bright_source_ind]
-    dmajax = dmajax[bright_source_ind]
-    dminax = dminax[bright_source_ind]
-    spindex_SUMSS = spindex_SUMSS[bright_source_ind]
-    valid_ind = NP.logical_and(fmajax > 0.0, fminax > 0.0)
-    ra_deg_SUMSS = ra_deg_SUMSS[valid_ind]
-    dec_deg_SUMSS = dec_deg_SUMSS[valid_ind]
-    fint = fint[valid_ind]
-    fmajax = fmajax[valid_ind]
-    fminax = fminax[valid_ind]
-    fpa = fpa[valid_ind]
-    spindex_SUMSS = spindex_SUMSS[valid_ind]
-    freq_catalog = freq_SUMSS*1e9 + NP.zeros(fint.size)
-    catlabel = NP.repeat('SUMSS', fint.size)
-    ra_deg = ra_deg_SUMSS + 0.0
-    dec_deg = dec_deg_SUMSS
-    spindex = spindex_SUMSS
-    majax = fmajax/3.6e3
-    minax = fminax/3.6e3
-    fluxes = fint + 0.0
->>>>>>> dd42aecb
     freq_NVSS = 1.4 # in GHz
     hdulist = fits.open(NVSS_file)
     ra_deg_NVSS = hdulist[1].data['RA(2000)']
@@ -1569,7 +1542,6 @@
     not_in_SUMSS_ind = dec_deg_NVSS > -30.0
     # not_in_SUMSS_ind = NP.logical_and(dec_deg_NVSS > -30.0, dec_deg_NVSS <= min(90.0, latitude+90.0))
     
-<<<<<<< HEAD
     if fluxcut_max is None:
         select_source_ind = nvss_fpeak >= fluxcut_min * (freq_NVSS*1e9/fluxcut_freq)**spindex_NVSS
     else:
@@ -1577,9 +1549,6 @@
     if NP.sum(select_source_ind) == 0:
         raise IndexError('No sources in the catalog found satisfying flux threshold criteria')
     # select_source_ind = nvss_fpeak >= 10.0 * (freq_NVSS*1e9/freq)**(spindex_NVSS)
-=======
-    bright_source_ind = nvss_fpeak >= 10.0 * (freq_NVSS*1e9/freq)**(spindex_NVSS) #XXX flux cut
->>>>>>> dd42aecb
     PS_ind = NP.sqrt(nvss_majax**2-(0.75/60.0)**2) < 14.0/3.6e3
     count_valid = NP.sum(NP.logical_and(NP.logical_and(not_in_SUMSS_ind, select_source_ind), PS_ind))
     if count_valid > 0:
@@ -1925,7 +1894,7 @@
     for i in range(len(bl_chunk)):
         print 'Working on baseline chunk # {0:0d} ...'.format(bl_chunk[i])
 
-        ia = RI.InterferometerArray(labels[baseline_bin_indices[bl_chunk[i]]:min(baseline_bin_indices[bl_chunk[i]]+baseline_chunk_size,total_baselines)], bl[baseline_bin_indices[bl_chunk[i]]:min(baseline_bin_indices[bl_chunk[i]]+baseline_chunk_size,total_baselines),:], chans, telescope=telescope, latitude=latitude, longitude=longitude, A_eff=A_eff, layout=layout_info, freq_scale='GHz', pointing_coords='hadec', gaininfo=gaininfo)
+        ia = RI.InterferometerArray(labels[baseline_bin_indices[bl_chunk[i]]:min(baseline_bin_indices[bl_chunk[i]]+baseline_chunk_size,total_baselines)], bl[baseline_bin_indices[bl_chunk[i]]:min(baseline_bin_indices[bl_chunk[i]]+baseline_chunk_size,total_baselines),:], chans, telescope=telescope, latitude=latitude, longitude=longitude, altitude=altitude, A_eff=A_eff, layout=layout_info, freq_scale='GHz', pointing_coords='hadec', gaininfo=gaininfo)
 
         progress = PGB.ProgressBar(widgets=[PGB.Percentage(), PGB.Bar(), PGB.ETA()], maxval=n_acc).start()
         for j in range(n_acc):
@@ -2065,7 +2034,7 @@
             f0_chunk = chans[freq_chunk[i]*frequency_chunk_size] + NP.floor(0.5*nchan_chunk) * freq_resolution / 1e9
             bw_chunk_str = '{0:0d}x{1:.1f}_kHz'.format(nchan_chunk, freq_resolution/1e3)
             outfile = rootdir+project_dir+simid+sim_dir+'_part_{0:0d}'.format(i)
-            ia = RI.InterferometerArray(labels, bl, chans_chunk, telescope=telescope, latitude=latitude, longitude=longitude, A_eff=A_eff, layout=layout_info, freq_scale='GHz', pointing_coords='hadec', gaininfo=gaininfo)
+            ia = RI.InterferometerArray(labels, bl, chans_chunk, telescope=telescope, latitude=latitude, longitude=longitude, altitude=altitude, A_eff=A_eff, layout=layout_info, freq_scale='GHz', pointing_coords='hadec', gaininfo=gaininfo)
             
             progress = PGB.ProgressBar(widgets=[PGB.Percentage(), PGB.Bar(marker='-', left=' |', right='| '), PGB.Counter(), '/{0:0d} Snapshots '.format(n_acc), PGB.ETA()], maxval=n_acc).start()
             for j in range(n_acc):
@@ -2114,7 +2083,7 @@
                 print 'Process {0:0d} working on baseline chunk # {1:0d} ...'.format(rank, count)
 
                 outfile = rootdir+project_dir+simid+sim_dir+'_part_{0:0d}'.format(count)
-                ia = RI.InterferometerArray(labels[baseline_bin_indices[count]:min(baseline_bin_indices[count]+baseline_chunk_size,total_baselines)], bl[baseline_bin_indices[count]:min(baseline_bin_indices[count]+baseline_chunk_size,total_baselines),:], chans, telescope=telescope, latitude=latitude, longitude=longitude, A_eff=A_eff, layout=layout_info, freq_scale='GHz', pointing_coords='hadec', gaininfo=gaininfo)        
+                ia = RI.InterferometerArray(labels[baseline_bin_indices[count]:min(baseline_bin_indices[count]+baseline_chunk_size,total_baselines)], bl[baseline_bin_indices[count]:min(baseline_bin_indices[count]+baseline_chunk_size,total_baselines),:], chans, telescope=telescope, latitude=latitude, longitude=longitude, altitude=altitude, A_eff=A_eff, layout=layout_info, freq_scale='GHz', pointing_coords='hadec', gaininfo=gaininfo)        
 
                 progress = PGB.ProgressBar(widgets=[PGB.Percentage(), PGB.Bar(), PGB.ETA()], maxval=n_acc).start()
                 for j in range(n_acc):
@@ -2274,7 +2243,7 @@
                 print 'Process {0:0d} working on baseline chunk # {1:0d} ...'.format(rank, bl_chunk[i])
         
                 outfile = rootdir+project_dir+simid+sim_dir+'_part_{0:0d}'.format(i)
-                ia = RI.InterferometerArray(labels[baseline_bin_indices[bl_chunk[i]]:min(baseline_bin_indices[bl_chunk[i]]+baseline_chunk_size,total_baselines)], bl[baseline_bin_indices[bl_chunk[i]]:min(baseline_bin_indices[bl_chunk[i]]+baseline_chunk_size,total_baselines),:], chans, telescope=telescope, latitude=latitude, longitude=longitude, A_eff=A_eff, layout=layout_info, freq_scale='GHz', pointing_coords='hadec', gaininfo=gaininfo)
+                ia = RI.InterferometerArray(labels[baseline_bin_indices[bl_chunk[i]]:min(baseline_bin_indices[bl_chunk[i]]+baseline_chunk_size,total_baselines)], bl[baseline_bin_indices[bl_chunk[i]]:min(baseline_bin_indices[bl_chunk[i]]+baseline_chunk_size,total_baselines),:], chans, telescope=telescope, latitude=latitude, longitude=longitude, altitude=altitude, A_eff=A_eff, layout=layout_info, freq_scale='GHz', pointing_coords='hadec', gaininfo=gaininfo)
                 
                 progress = PGB.ProgressBar(widgets=[PGB.Percentage(), PGB.Bar(marker='-', left=' |', right='| '), PGB.Counter(), '/{0:0d} Snapshots '.format(n_acc), PGB.ETA()], maxval=n_acc).start()
                 for j in range(n_acc):
