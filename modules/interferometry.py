--- conflicted
+++ resolved
@@ -2513,11 +2513,7 @@
                 skyvis = NP.zeros((self.baselines.shape[0], self.channels.size), dtype=NP.complex_)
                 memory_required = len(m2) * self.channels.size * self.baselines.shape[0] * 8.0 * 2 # bytes, 8 bytes per float, factor 2 is because the phase involves complex values
 
-<<<<<<< HEAD
             #memory_available = OS.popen("free -b").readlines()[2].split()[3]
-=======
-            # memory_available = OS.popen("free -b").readlines()[2].split()[3]
->>>>>>> a0fca582
             memory_available = psutil.phymem_usage().available
             if float(memory_available) > memory_required:
                 if memsave:
@@ -3558,13 +3554,7 @@
             cols += [fits.Column(name='pointing_latitude', format='D', array=self.pointing_center[:,1])]
             cols += [fits.Column(name='phase_center_longitude', format='D', array=self.phase_center[:,0])]
             cols += [fits.Column(name='phase_center_latitude', format='D', array=self.phase_center[:,1])]
-<<<<<<< HEAD
-        columns = newcolumns(cols,tabtype)
-=======
-
         columns = _astropy_columns(cols, tabtype=tabtype)
-
->>>>>>> a0fca582
         tbhdu = fits.new_table(columns)
         tbhdu.header.set('EXTNAME', 'POINTING AND PHASE CENTER INFO')
         hdulist += [tbhdu]
@@ -3578,13 +3568,9 @@
         cols += [fits.Column(name='A1', format='{0:0d}A'.format(maxlen), array=labels['A1'])]
         cols += [fits.Column(name='A2', format='{0:0d}A'.format(maxlen), array=labels['A2'])]        
         # cols += [fits.Column(name='labels', format='5A', array=NP.asarray(self.labels))]
-<<<<<<< HEAD
-        columns = newcolumns(cols,tabtype)
-=======
 
         columns = _astropy_columns(cols, tabtype=tabtype)
 
->>>>>>> a0fca582
         tbhdu = fits.new_table(columns)
         tbhdu.header.set('EXTNAME', 'LABELS')
         hdulist += [tbhdu]
@@ -3612,14 +3598,9 @@
         cols += [fits.Column(name='frequency', format='D', array=self.channels)]
         if self.lags is not None:
             cols += [fits.Column(name='lag', format='D', array=self.lags)]
-<<<<<<< HEAD
-        
-        columns = newcolumns(cols,tabtype)
-=======
 
         columns = _astropy_columns(cols, tabtype=tabtype)
 
->>>>>>> a0fca582
         tbhdu = fits.new_table(columns)
         tbhdu.header.set('EXTNAME', 'SPECTRAL INFO')
         hdulist += [tbhdu]
@@ -3639,11 +3620,7 @@
         else:
             raise TypeError('Invalid data type for timestamps')
 
-<<<<<<< HEAD
-        columns = newcolumns(cols,tabtype)
-=======
         columns = _astropy_columns(cols, tabtype=tabtype)
->>>>>>> a0fca582
 
         tbhdu = fits.new_table(columns)
         tbhdu.header.set('EXTNAME', 'TIMESTAMPS')
@@ -3717,7 +3694,6 @@
 
         if verbose:
             print '\tInterferometer array information written successfully to FITS file on disk:\n\t\t{0}\n'.format(filename)
-<<<<<<< HEAD
         return True
 def newcolumns(cols,tabtype):
     use_ascii = False
@@ -3729,9 +3705,5 @@
         columns = fits.ColDefs(cols, ascii=use_ascii)
     return columns
 #################################################################################
-=======
-
-#################################################################################
-
-    
->>>>>>> a0fca582
+
+    