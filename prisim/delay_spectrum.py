from __future__ import division
import numpy as NP
import multiprocessing as MP
import itertools as IT
import progressbar as PGB
# import aipy as AP
import astropy
from astropy.io import fits
import astropy.cosmology as CP
import scipy.constants as FCNST
import healpy as HP
from distutils.version import LooseVersion
import yaml, h5py
from astroutils import writer_module as WM
from astroutils import constants as CNST
from astroutils import DSP_modules as DSP
from astroutils import mathops as OPS
from astroutils import geometry as GEOM
from astroutils import lookup_operations as LKP
import prisim
from prisim import primary_beams as PB
from prisim import interferometry as RI
from prisim import baseline_delay_horizon as DLY
try:
    from pyuvdata import UVBeam
except ImportError:
    uvbeam_module_found = False
else:
    uvbeam_module_found = True

prisim_path = prisim.__path__[0]+'/'

# cosmo100 = CP.FlatLambdaCDM(H0=100.0, Om0=0.27)  # Using H0 = 100 km/s/Mpc
cosmoPlanck15 = CP.Planck15 # Planck 2015 cosmology
cosmo100 = cosmoPlanck15.clone(name='Modified Planck 2015 cosmology with h=1.0', H0=100.0) # Modified Planck 2015 cosmology with h=1.0, H= 100 km/s/Mpc

#################################################################################

def _astropy_columns(cols, tabtype='BinTableHDU'):
    
    """
    ----------------------------------------------------------------------------
    !!! FOR INTERNAL USE ONLY !!!
    This internal routine checks for Astropy version and produces the FITS 
    columns based on the version

    Inputs:

    cols    [list of Astropy FITS columns] These are a list of Astropy FITS 
            columns

    tabtype [string] specifies table type - 'BinTableHDU' (default) for binary
            tables and 'TableHDU' for ASCII tables

    Outputs:

    columns [Astropy FITS column data] 
    ----------------------------------------------------------------------------
    """

    try:
        cols
    except NameError:
        raise NameError('Input cols not specified')

    if tabtype not in ['BinTableHDU', 'TableHDU']:
        raise ValueError('tabtype specified is invalid.')

    use_ascii = False
    if tabtype == 'TableHDU':
        use_ascii = True
    if astropy.__version__ == '0.4':
        columns = fits.ColDefs(cols, tbtype=tabtype)
    elif LooseVersion(astropy.__version__)>=LooseVersion('0.4.2'):
        columns = fits.ColDefs(cols, ascii=use_ascii)
    return columns    

################################################################################

# def _gentle_clean(dd, _w, tol=1e-1, area=None, stop_if_div=True, maxiter=100,
#                   verbose=False, autoscale=True):

#     if verbose:
#         print("Performing gentle clean...")

#     scale_factor = 1.0
#     if autoscale:
#         scale_factor = NP.nanmax(NP.abs(_w))
#     dd /= scale_factor
#     _w /= scale_factor

#     cc, info = AP.deconv.clean(dd, _w, tol=tol, area=area, stop_if_div=False,
#                                maxiter=maxiter, verbose=verbose)
#     #dd = info['res']

#     cc = NP.zeros_like(dd)
#     inside_res = NP.std(dd[area!=0])
#     outside_res = NP.std(dd[area==0])
#     initial_res = inside_res
#     #print(inside_res,'->',)
#     ncycle=0
#     if verbose:
#         print("inside_res outside_res")
#         print(inside_res, outside_res)
#     inside_res = 2*outside_res #just artifically bump up the inside res so the loop runs at least once
#     while(inside_res>outside_res and maxiter>0):
#         if verbose: print('.',)
#         _d_cl, info = AP.deconv.clean(dd, _w, tol=tol, area=area, stop_if_div=stop_if_div, maxiter=maxiter, verbose=verbose, pos_def=True)
#         res = info['res']
#         inside_res = NP.std(res[area!=0])
#         outside_res = NP.std(res[area==0])
#         dd = info['res']
#         cc += _d_cl
#         ncycle += 1
#         if verbose: print(inside_res*scale_factor, outside_res*scale_factor)
#         if ncycle>1000: break

#     info['ncycle'] = ncycle-1

#     dd *= scale_factor
#     _w *= scale_factor
#     cc *= scale_factor
#     info['initial_residual'] = initial_res * scale_factor
#     info['final_residual'] = inside_res * scale_factor
    
#     return cc, info

#################################################################################

def complex1dClean_arg_splitter(args, **kwargs):
    return complex1dClean(*args, **kwargs)

def complex1dClean(inp, kernel, cbox=None, gain=0.1, maxiter=10000,
                   threshold=5e-3, threshold_type='relative', verbose=False,
                   progressbar=False, pid=None, progressbar_yloc=0):

    """
    ----------------------------------------------------------------------------
    Hogbom CLEAN algorithm applicable to 1D complex array

    Inputs:

    inp      [numpy vector] input 1D array to be cleaned. Can be complex.

    kernel   [numpy vector] 1D array that acts as the deconvolving kernel. Can 
             be complex. Must be of same size as inp

    cbox     [boolean array] 1D boolean array that acts as a mask for pixels 
             which should be cleaned. Same size as inp. Only pixels with values 
             True are to be searched for maxima in residuals for cleaning and 
             the rest are not searched for. Default=None (means all pixels are 
             to be searched for maxima while cleaning)

    gain     [scalar] gain factor to be applied while subtracting clean 
             component from residuals. This is the fraction of the maximum in 
             the residuals that will be subtracted. Must lie between 0 and 1.
             A lower value will have a smoother convergence but take a longer 
             time to converge. Default=0.1

    maxiter  [scalar] maximum number of iterations for cleaning process. Will 
             terminate if the number of iterations exceed maxiter. Default=10000

    threshold 
             [scalar] represents the cleaning depth either as a fraction of the
             maximum in the input (when thershold_type is set to 'relative') or
             the absolute value (when threshold_type is set to 'absolute') in 
             same units of input down to which inp should be cleaned. Value must 
             always be positive. When threshold_type is set to 'relative', 
             threshold mu st lie between 0 and 1. Default=5e-3 (found to work 
             well and converge fast) assuming threshold_type is set to 'relative'

    threshold_type
             [string] represents the type of threshold specified by value in 
             input threshold. Accepted values are 'relative' and 'absolute'. If
             set to 'relative' the threshold value is the fraction (between 0
             and 1) of maximum in input down to which it should be cleaned. If 
             set to 'asbolute' it is the actual value down to which inp should 
             be cleaned. Default='relative'

    verbose  [boolean] If set to True (default), print diagnostic and progress
             messages. If set to False, no such messages are printed.

    progressbar 
             [boolean] If set to False (default), no progress bar is displayed

    pid      [string or integer] process identifier (optional) relevant only in
             case of parallel processing and if progressbar is set to True. If
             pid is not specified, it defaults to the Pool process id

    progressbar_yloc
             [integer] row number where the progressbar is displayed on the
             terminal. Default=0

    Output:

    outdict  [dictionary] It consists of the following keys and values at
             termination:
             'termination' [dictionary] consists of information on the 
                           conditions for termination with the following keys 
                           and values:
                           'threshold' [boolean] If True, the cleaning process
                                       terminated because the threshold was 
                                       reached
                           'maxiter'   [boolean] If True, the cleaning process
                                       terminated because the number of 
                                       iterations reached maxiter
                           'inrms<outrms'
                                       [boolean] If True, the cleaning process
                                       terminated because the rms inside the 
                                       clean box is below the rms outside of it
             'iter'        [scalar] number of iterations performed before 
                           termination
             'rms'         [numpy vector] rms of the residuals as a function of
                           iteration
             'inrms'       [numpy vector] rms of the residuals inside the clean 
                           box as a function of iteration
             'outrms'      [numpy vector] rms of the residuals outside the clean 
                           box as a function of iteration
             'res'         [numpy array] uncleaned residuals at the end of the
                           cleaning process. Complex valued and same size as 
                           inp
             'cc'          [numpy array] clean components at the end of the
                           cleaning process. Complex valued and same size as 
                           inp
    ----------------------------------------------------------------------------
    """

    try:
        inp, kernel
    except NameError:
        raise NameError('Inputs inp and kernel not specified')

    if not isinstance(inp, NP.ndarray):
        raise TypeError('inp must be a numpy array')
    if not isinstance(kernel, NP.ndarray):
        raise TypeError('kernel must be a numpy array')

    if threshold_type not in ['relative', 'absolute']:
        raise ValueError('invalid specification for threshold_type')

    if not isinstance(threshold, (int,float)):
        raise TypeError('input threshold must be a scalar')
    else:
        threshold = float(threshold)
        if threshold <= 0.0:
            raise ValueError('input threshold must be positive')

    inp = inp.flatten()
    kernel = kernel.flatten()
    kernel /= NP.abs(kernel).max()
    kmaxind = NP.argmax(NP.abs(kernel))

    if inp.size != kernel.size:
        raise ValueError('inp and kernel must have same size')

    if cbox is None:
        cbox = NP.ones(inp.size, dtype=NP.bool)
    elif isinstance(cbox, NP.ndarray):
        cbox = cbox.flatten()
        if cbox.size != inp.size:
            raise ValueError('Clean box must be of same size as input')
        cbox = NP.where(cbox > 0.0, True, False)
        # cbox = cbox.astype(NP.int)
    else:
        raise TypeError('cbox must be a numpy array')
    cbox = cbox.astype(NP.bool)

    if threshold_type == 'relative':
        lolim = threshold
    else:
        lolim = threshold / NP.abs(inp).max()

    if lolim >= 1.0:
        raise ValueError('incompatible value specified for threshold')

    # inrms = [NP.std(inp[cbox])]
    inrms = [NP.median(NP.abs(inp[cbox] - NP.median(inp[cbox])))]
    if inp.size - NP.sum(cbox) <= 2:
        outrms = None
    else:
        # outrms = [NP.std(inp[NP.invert(cbox)])]
        outrms = [NP.median(NP.abs(inp[NP.invert(cbox)] - NP.median(inp[NP.invert(cbox)])))]

    if not isinstance(gain, float):
        raise TypeError('gain must be a floating point number')
    else:
        if (gain <= 0.0) or (gain >= 1.0):
            raise TypeError('gain must lie between 0 and 1')

    if not isinstance(maxiter, int):
        raise TypeError('maxiter must be an integer')
    else:
        if maxiter <= 0:
            raise ValueError('maxiter must be positive')

    cc = NP.zeros_like(inp)
    res = NP.copy(inp)
    cond4 = False
    # prevrms = NP.std(res)
    # currentrms = [NP.std(res)]
    prevrms = NP.median(NP.abs(res - NP.median(res)))
    currentrms = [NP.median(NP.abs(res - NP.median(res)))]
    itr = 0
    terminate = False

    if progressbar:
        if pid is None:
            pid = MP.current_process().name
        else:
            pid = '{0:0d}'.format(pid)
        progressbar_loc = (0, progressbar_yloc)
        writer=WM.Writer(progressbar_loc)
        progress = PGB.ProgressBar(widgets=[pid+' ', PGB.Percentage(), PGB.Bar(marker='-', left=' |', right='| '), PGB.Counter(), '/{0:0d} Iterations '.format(maxiter), PGB.ETA()], maxval=maxiter, fd=writer).start()
    while not terminate:
        itr += 1
        indmaxres = NP.argmax(NP.abs(res*cbox))
        maxres = res[indmaxres]
        
        ccval = gain * maxres
        cc[indmaxres] += ccval
        res = res - ccval * NP.roll(kernel, indmaxres-kmaxind)
        
        prevrms = NP.copy(currentrms[-1])
        # currentrms += [NP.std(res)]
        currentrms += [NP.median(NP.abs(res - NP.median(res)))]

        # inrms += [NP.std(res[cbox])]
        inrms += [NP.median(NP.abs(res[cbox] - NP.median(res[cbox])))]
            
        # cond1 = NP.abs(maxres) <= inrms[-1]
        cond1 = NP.abs(maxres) <= lolim * NP.abs(inp).max()
        cond2 = itr >= maxiter
        terminate = cond1 or cond2
        if outrms is not None:
            # outrms += [NP.std(res[NP.invert(cbox)])]
            outrms += [NP.median(NP.abs(res[NP.invert(cbox)] - NP.median(res[NP.invert(cbox)])))]
            cond3 = inrms[-1] <= outrms[-1]
            terminate = terminate or cond3

        if progressbar:
            progress.update(itr)
    if progressbar:
        progress.finish()

    inrms = NP.asarray(inrms)
    currentrms = NP.asarray(currentrms)
    if outrms is not None:
        outrms = NP.asarray(outrms)
        
    outdict = {'termination':{'threshold': cond1, 'maxiter': cond2, 'inrms<outrms': cond3}, 'iter': itr, 'rms': currentrms, 'inrms': inrms, 'outrms': outrms, 'cc': cc, 'res': res}

    return outdict

################################################################################

def dkprll_deta(redshift, cosmo=cosmo100):

    """
    ----------------------------------------------------------------------------
    Compute jacobian to transform delays (eta or tau) to line-of-sight 
    wavenumbers (h/Mpc) corresponding to specified redshift(s) and cosmology
    corresponding to the HI 21 cm line

    Inputs:

    redshift  [scalar, list or numpy array] redshift(s). Must be a 
              scalar, list or numpy array

    cosmo     [instance of cosmology class from astropy] An instance of class
              FLRW or default_cosmology of astropy cosmology module. Default
              uses Flat lambda CDM cosmology with Omega_m=0.27, 
              H0=100 km/s/Mpc

    Outputs:

    Jacobian to convert eta (lags) to k_parallel. Same size as redshift
    ----------------------------------------------------------------------------
    """

    if not isinstance(redshift, (int, float, list, NP.ndarray)):
        raise TypeError('redshift must be a scalar, list or numpy array')
    redshift = NP.asarray(redshift)
    if NP.any(redshift < 0.0):
        raise ValueError('redshift(s) must be non-negative')

    if not isinstance(cosmo, (CP.FLRW, CP.default_cosmology)):
        raise TypeError('Input cosmology must be a cosmology class defined in Astropy')
    
    jacobian = 2 * NP.pi * cosmo.H0.value * CNST.rest_freq_HI * cosmo.efunc(redshift) / FCNST.c / (1+redshift)**2 * 1e3

    return jacobian

################################################################################

def beam3Dvol(beam, freqs, freq_wts=None, hemisphere=True):

    """
    ----------------------------------------------------------------------------
    Compute 3D volume relevant for power spectrum given an antenna power 
    pattern. It is estimated by summing square of the beam in angular and 
    frequency coordinates and in units of "Sr Hz".

    Inputs:

    beam        [numpy array] Antenna power pattern with peak normalized to 
                unity. It can be of shape (npix x nchan) or (npix x 1) or 
                (npix,). npix must be a HEALPix compatible value. nchan is the
                number of frequency channels, same as the size of input freqs.
                If it is of shape (npix x 1) or (npix,), the beam will be 
                assumed to be identical for all frequency channels.

    freqs       [list or numpy array] Frequency channels (in Hz) of size nchan

    freq_wts    [numpy array] Frequency weights to be applied to the
                beam. Must be of shape (nchan,) or (nwin, nchan)

    Keyword Inputs:

    hemisphere  [boolean] If set to True (default), the 3D volume will be 
                estimated using the upper hemisphere. If False, the full sphere
                is used.

    Output:

    The product Omega x bandwdith (in Sr Hz) computed using the integral of 
    squared power pattern. It is of shape (nwin,)
    ----------------------------------------------------------------------------
    """

    try:
        beam, freqs
    except NameError:
        raise NameError('Both inputs beam and freqs must be specified')

    if not isinstance(beam, NP.ndarray):
        raise TypeError('Input beam must be a numpy array')

    if not isinstance(freqs, (list, NP.ndarray)):
        raise TypeError('Input freqs must be a list or numpy array')
    freqs = NP.asarray(freqs).astype(NP.float).reshape(-1)
    if freqs.size < 2:
        raise ValueError('Input freqs does not have enough elements to determine frequency resolution')

    if beam.ndim > 2:
        raise ValueError('Invalid dimensions for beam')
    elif beam.ndim == 2:
        if beam.shape[1] != 1:
            if beam.shape[1] != freqs.size:
                raise ValueError('Dimensions of beam do not match the number of frequency channels')
    elif beam.ndim == 1:
        beam = beam.reshape(-1,1)
    else:
        raise ValueError('Invalid dimensions for beam')

    if freq_wts is not None:
        if not isinstance(freq_wts, NP.ndarray):
            raise TypeError('Input freq_wts must be a numpy array')
        if freq_wts.ndim == 1:
            freq_wts = freq_wts.reshape(1,-1)
        elif freq_wts.ndim > 2:
            raise ValueError('Input freq_wts must be of shape nwin x nchan')

        freq_wts = NP.asarray(freq_wts).astype(NP.float).reshape(-1,freqs.size)
        if freq_wts.shape[1] != freqs.size:
            raise ValueError('Input freq_wts does not have shape compatible with freqs')
    else:
        freq_wts = NP.ones(freqs.size, dtype=NP.float).reshape(1,-1)

    eps = 1e-10
    if beam.max() > 1.0+eps:
        raise ValueError('Input beam maximum exceeds unity. Input beam should be normalized to peak of unity')

    nside = HP.npix2nside(beam.shape[0])
    domega = HP.nside2pixarea(nside, degrees=False)
    df = freqs[1] - freqs[0]
    bw = df * freqs.size
    weighted_beam = beam[:,NP.newaxis,:] * freq_wts[NP.newaxis,:,:]

    theta, phi = HP.pix2ang(nside, NP.arange(beam.shape[0]))
    if hemisphere:
        ind, = NP.where(theta <= NP.pi/2)  # Select upper hemisphere
    else:
        ind = NP.arange(beam.shape[0])

    omega_bw = domega * df * NP.nansum(weighted_beam[ind,:,:]**2, axis=(0,2))
    if NP.any(omega_bw > 4*NP.pi*bw):
        raise ValueError('3D volume estimated from beam exceeds the upper limit. Check normalization of the input beam')

    return omega_bw

################################################################################

class DelaySpectrum(object):

    """
    ----------------------------------------------------------------------------
    Class to manage delay spectrum information on a multi-element interferometer 
    array. 

    Attributes:

    ia          [instance of class InterferometerArray] An instance of class
                InterferometerArray that contains the results of the simulated
                interferometer visibilities

    bp          [numpy array] Bandpass weights of size n_baselines x nchan x
                n_acc, where n_acc is the number of accumulations in the
                observation, nchan is the number of frequency channels, and
                n_baselines is the number of baselines

    bp_wts      [numpy array] Additional weighting to be applied to the bandpass
                shapes during the application of the member function 
                delay_transform(). Same size as attribute bp. 

    f           [list or numpy vector] frequency channels in Hz

    cc_freq     [list or numpy vector] frequency channels in Hz associated with 
                clean components of delay spectrum. Same size as cc_lags. This 
                computed inside member function delayClean()

    df          [scalar] Frequency resolution (in Hz)

    lags        [numpy vector] Time axis obtained when the frequency axis is
                inverted using a FFT. Same size as channels. This is 
                computed in member function delay_transform().

    cc_lags     [numpy vector] Time axis obtained when the frequency axis is
                inverted using a FFT. Same size as cc_freq. This is computed in 
                member function delayClean().

    lag_kernel  [numpy array] Inverse Fourier Transform of the frequency 
                bandpass shape. In other words, it is the impulse response 
                corresponding to frequency bandpass. Same size as attributes
                bp and bp_wts. It is initialized in __init__() member function
                but effectively computed in member functions delay_transform()
                and delayClean()

    cc_lag_kernel  
                [numpy array] Inverse Fourier Transform of the frequency 
                bandpass shape. In other words, it is the impulse response 
                corresponding to frequency bandpass shape used in complex delay 
                clean routine. It is initialized in __init__() member function
                but effectively computed in member function delayClean()

    n_acc       [scalar] Number of accumulations

    horizon_delay_limits
                [numpy array] NxMx2 numpy array denoting the neagtive and 
                positive horizon delay limits where N is the number of 
                timestamps, M is the number of baselines. The 0 index in the 
                third dimenstion denotes the negative horizon delay limit while 
                the 1 index denotes the positive horizon delay limit

    skyvis_lag  [numpy array] Complex visibility due to sky emission (in Jy Hz or
                K Hz) along the delay axis for each interferometer obtained by
                FFT of skyvis_freq along frequency axis. Same size as vis_freq.
                Created in the member function delay_transform(). Read its
                docstring for more details. Same dimensions as skyvis_freq

    vis_lag     [numpy array] The simulated complex visibility (in Jy Hz or K Hz) 
                along delay axis for each interferometer obtained by FFT of
                vis_freq along frequency axis. Same size as vis_noise_lag and
                skyis_lag. It is evaluated in member function delay_transform(). 

    vis_noise_lag
                [numpy array] Complex visibility noise (in Jy Hz or K Hz) along 
                delay axis for each interferometer generated using an FFT of
                vis_noise_freq along frequency axis. Same size as vis_noise_freq.
                Created in the member function delay_transform(). Read its
                docstring for more details. 

    cc_skyvis_lag
                [numpy array] Complex cleaned visibility delay spectra (in 
                Jy Hz or K Hz) of noiseless simulated sky visibilities for each 
                baseline at each LST. Size is nbl x nlags x nlst

    cc_skyvis_res_lag
                [numpy array] Complex residuals from cleaned visibility delay 
                spectra (in Jy Hz or K Hz) of noiseless simulated sky 
                visibilities for each baseline at each LST. Size is 
                nbl x nlags x nlst

    cc_skyvis_net_lag
                [numpy array] Sum of complex cleaned visibility delay spectra
                and residuals (in Jy Hz or K Hz) of noiseless simulated sky 
                visibilities for each baseline at each LST. Size is 
                nbl x nlags x nlst. cc_skyvis_net_lag = cc_skyvis_lag + 
                cc_skyvis_res_lag

    cc_vis_lag
                [numpy array] Complex cleaned visibility delay spectra (in 
                Jy Hz or K Hz) of noisy simulated sky visibilities for each 
                baseline at each LST. Size is nbl x nlags x nlst

    cc_vis_res_lag
                [numpy array] Complex residuals from cleaned visibility delay 
                spectra (in Jy Hz or K Hz) of noisy simulated sky 
                visibilities for each baseline at each LST. Size is 
                nbl x nlags x nlst

    cc_vis_net_lag
                [numpy array] Sum of complex cleaned visibility delay spectra
                and residuals (in Jy Hz or K Hz) of noisy simulated sky 
                visibilities for each baseline at each LST. Size is 
                nbl x nlags x nlst. cc_vis_net_lag = cc_vis_lag + 
                cc_vis_res_lag

    cc_skyvis_freq
                [numpy array] Complex cleaned visibility delay spectra 
                transformed to frequency domain (in Jy or K.Sr) obtained from 
                noiseless simulated sky visibilities for each baseline at each 
                LST. Size is nbl x nlags x nlst

    cc_skyvis_res_freq
                [numpy array] Complex residuals from cleaned visibility delay 
                spectra transformed to frequency domain (in Jy or K.Sr) obtained 
                from noiseless simulated sky visibilities for each baseline at 
                each LST. Size is nbl x nlags x nlst

    cc_skyvis_net_freq
                [numpy array] Sum of complex cleaned visibility delay spectra
                and residuals transformed to frequency domain (in Jy or K.Sr) 
                obtained from noiseless simulated sky visibilities for each 
                baseline at each LST. Size is nbl x nlags x nlst. 
                cc_skyvis_net_freq = cc_skyvis_freq + cc_skyvis_res_freq

    cc_vis_freq
                [numpy array] Complex cleaned visibility delay spectra 
                transformed to frequency domain (in Jy or K.Sr) obtained from 
                noisy simulated sky visibilities for each baseline at each LST. 
                Size is nbl x nlags x nlst

    cc_vis_res_freq
                [numpy array] Complex residuals from cleaned visibility delay 
                spectra transformed to frequency domain (in Jy or K.Sr) of noisy 
                simulated sky visibilities for each baseline at each LST. Size 
                is nbl x nlags x nlst

    cc_vis_net_freq
                [numpy array] Sum of complex cleaned visibility delay spectra
                and residuals transformed to frequency domain (in Jy or K.Sr) 
                obtained from noisy simulated sky visibilities for each baseline 
                at each LST. Size is nbl x nlags x nlst. 
                cc_vis_net_freq = cc_vis_freq + cc_vis_res_freq

    clean_window_buffer
                [scalar] number of inverse bandwidths to extend beyond the 
                horizon delay limit to include in the CLEAN deconvolution. 

    pad         [scalar] Non-negative scalar indicating padding fraction 
                relative to the number of frequency channels. For e.g., a 
                pad of 1.0 pads the frequency axis with zeros of the same 
                width as the number of channels. After the delay transform,
                the transformed visibilities are downsampled by a factor of
                1+pad. If a negative value is specified, delay transform 
                will be performed with no padding

    subband_delay_spectra
                [dictionary] contains two top level keys, namely, 'cc' and 'sim' 
                denoting information about CLEAN and simulated visibilities 
                respectively. Under each of these keys is information about delay 
                spectra of different frequency sub-bands (n_win in number) in the 
                form of a dictionary under the following keys:
                'freq_center' 
                            [numpy array] contains the center frequencies 
                            (in Hz) of the frequency subbands of the subband
                            delay spectra. It is of size n_win. It is roughly 
                            equivalent to redshift(s)
                'freq_wts'  [numpy array] Contains frequency weights applied 
                            on each frequency sub-band during the subband delay 
                            transform. It is of size n_win x nchan. 
                'bw_eff'    [numpy array] contains the effective bandwidths 
                            (in Hz) of the subbands being delay transformed. It
                            is of size n_win. It is roughly equivalent to width 
                            in redshift or along line-of-sight
                'shape'     [string] shape of the window function applied. 
                            Accepted values are 'rect' (rectangular), 'bhw'
                            (Blackman-Harris), 'bnw' (Blackman-Nuttall). 
                'bpcorrect' [boolean] If True (default), correct for frequency
                            weights that were applied during the original 
                            delay transform using which the delay CLEAN was 
                            done. This would flatten the bandpass after delay
                            CLEAN. If False, do not apply the correction, 
                            namely, inverse of bandpass weights. This applies 
                            only CLEAned visibilities under the 'cc' key and 
                            hence is present only if the top level key is 'cc' 
                            and absent for key 'sim'
                'npad'      [scalar] Numbber of zero-padded channels before
                            performing the subband delay transform. 
                'lags'      [numpy array] lags of the subband delay spectra 
                            after padding in frequency during the transform. It
                            is of size nchan+npad where npad is the number of 
                            frequency channels padded specified under the key 
                            'npad'. It roughly corresponds to k_parallel.
                'lag_kernel'
                            [numpy array] delay transform of the frequency 
                            weights under the key 'freq_wts'. It is of size
                            n_bl x n_win x (nchan+npad) x n_t.
                'lag_corr_length' 
                            [numpy array] It is the correlation timescale (in 
                            pixels) of the subband delay spectra. It is 
                            proportional to inverse of effective bandwidth. It
                            is of size n_win. The unit size of a pixel is 
                            determined by the difference between adjacent pixels 
                            in lags under key 'lags' which in turn is 
                            effectively inverse of the total bandwidth 
                            (nchan x df) simulated.
                'skyvis_lag'
                            [numpy array] subband delay spectra of simulated 
                            or CLEANed noiseless visibilities, depending on 
                            whether the top level key is 'cc' or 'sim' 
                            respectively, after applying the frequency weights 
                            under the key 'freq_wts'. It is of size 
                            n_bl x n_win x (nchan+npad) x n_t. 
                'vis_lag'   [numpy array] subband delay spectra of simulated 
                            or CLEANed noisy visibilities, depending on whether
                            the top level key is 'cc' or 'sim' respectively,
                            after applying the frequency weights under the key 
                            'freq_wts'. It is of size 
                            n_bl x n_win x (nchan+npad) x n_t. 
                'vis_noise_lag'   
                            [numpy array] subband delay spectra of simulated 
                            noise after applying the frequency weights under 
                            the key 'freq_wts'. Only present if top level key is 
                            'sim' and absent for 'cc'. It is of size 
                            n_bl x n_win x (nchan+npad) x n_t. 
                'skyvis_res_lag'
                            [numpy array] subband delay spectra of residuals
                            after delay CLEAN of simulated noiseless 
                            visibilities obtained after applying frequency 
                            weights specified under key 'freq_wts'. Only present 
                            for top level key 'cc' and absent for 'sim'. It is of
                            size n_bl x n_win x (nchan+npad) x n_t
                'vis_res_lag'
                            [numpy array] subband delay spectra of residuals
                            after delay CLEAN of simulated noisy 
                            visibilities obtained after applying frequency 
                            weights specified under key 'freq_wts'. Only present 
                            for top level key 'cc' and absent for 'sim'. It is of
                            size n_bl x n_win x (nchan+npad) x n_t
                'skyvis_net_lag'
                            [numpy array] subband delay spectra of sum of 
                            residuals and clean components
                            after delay CLEAN of simulated noiseless 
                            visibilities obtained after applying frequency 
                            weights specified under key 'freq_wts'. Only present 
                            for top level key 'cc' and absent for 'sim'. It is of
                            size n_bl x n_win x (nchan+npad) x n_t
                'vis_res_lag'
                            [numpy array] subband delay spectra of sum of 
                            residuals and clean components
                            after delay CLEAN of simulated noisy 
                            visibilities obtained after applying frequency 
                            weights specified under key 'freq_wts'. Only present 
                            for top level key 'cc' and absent for 'sim'. It is of
                            size n_bl x n_win x (nchan+npad) x n_t

    subband_delay_spectra_resampled
                [dictionary] Very similar to the attribute 
                subband_delay_spectra except now it has been resampled along 
                delay axis to contain usually only independent delay bins. It 
                contains two top level keys, namely, 'cc' and 'sim' 
                denoting information about CLEAN and simulated visibilities 
                respectively. Under each of these keys is information about delay 
                spectra of different frequency sub-bands (n_win in number) after 
                resampling to independent number of delay bins in the 
                form of a dictionary under the following keys:
                'freq_center' 
                            [numpy array] contains the center frequencies 
                            (in Hz) of the frequency subbands of the subband
                            delay spectra. It is of size n_win. It is roughly 
                            equivalent to redshift(s)
                'bw_eff'    [numpy array] contains the effective bandwidths 
                            (in Hz) of the subbands being delay transformed. It
                            is of size n_win. It is roughly equivalent to width 
                            in redshift or along line-of-sight
                'lags'      [numpy array] lags of the subband delay spectra 
                            after padding in frequency during the transform. It
                            is of size nlags where nlags is the number of 
                            independent delay bins. It roughly corresponds to 
                            k_parallel.
                'lag_kernel'
                            [numpy array] delay transform of the frequency 
                            weights under the key 'freq_wts'. It is of size
                            n_bl x n_win x nlags x n_t.
                'lag_corr_length' 
                            [numpy array] It is the correlation timescale (in 
                            pixels) of the resampled subband delay spectra. It is 
                            proportional to inverse of effective bandwidth. It
                            is of size n_win. The unit size of a pixel is 
                            determined by the difference between adjacent pixels 
                            in lags under key 'lags' which in turn is 
                            usually approximately inverse of the effective
                            bandwidth of the subband
                'skyvis_lag'
                            [numpy array] subband delay spectra of simulated 
                            or CLEANed noiseless visibilities, depending on 
                            whether the top level key is 'cc' or 'sim' 
                            respectively, after applying the frequency weights 
                            under the key 'freq_wts'. It is of size 
                            n_bl x n_win x nlags x n_t. 
                'vis_lag'   [numpy array] subband delay spectra of simulated 
                            or CLEANed noisy visibilities, depending on whether
                            the top level key is 'cc' or 'sim' respectively,
                            after applying the frequency weights under the key 
                            'freq_wts'. It is of size 
                            n_bl x n_win x nlags x n_t. 
                'vis_noise_lag'   
                            [numpy array] subband delay spectra of simulated 
                            noise after applying the frequency weights under 
                            the key 'freq_wts'. Only present if top level key is 
                            'sim' and absent for 'cc'. It is of size 
                            n_bl x n_win x nlags x n_t. 
                'skyvis_res_lag'
                            [numpy array] subband delay spectra of residuals
                            after delay CLEAN of simulated noiseless 
                            visibilities obtained after applying frequency 
                            weights specified under key 'freq_wts'. Only present 
                            for top level key 'cc' and absent for 'sim'. It is of
                            size n_bl x n_win x nlags x n_t
                'vis_res_lag'
                            [numpy array] subband delay spectra of residuals
                            after delay CLEAN of simulated noisy 
                            visibilities obtained after applying frequency 
                            weights specified under key 'freq_wts'. Only present 
                            for top level key 'cc' and absent for 'sim'. It is of
                            size n_bl x n_win x nlags x n_t
                'skyvis_net_lag'
                            [numpy array] subband delay spectra of sum of 
                            residuals and clean components
                            after delay CLEAN of simulated noiseless 
                            visibilities obtained after applying frequency 
                            weights specified under key 'freq_wts'. Only present 
                            for top level key 'cc' and absent for 'sim'. It is of
                            size n_bl x n_win x nlags x n_t
                'vis_res_lag'
                            [numpy array] subband delay spectra of sum of 
                            residuals and clean components
                            after delay CLEAN of simulated noisy 
                            visibilities obtained after applying frequency 
                            weights specified under key 'freq_wts'. Only present 
                            for top level key 'cc' and absent for 'sim'. It is of
                            size n_bl x n_win x nlags x n_t

    Member functions:

    __init__()  Initializes an instance of class DelaySpectrum
                        
    delay_transform()  
                Transforms the visibilities from frequency axis onto 
                delay (time) axis using an IFFT. This is performed for 
                noiseless sky visibilities, thermal noise in visibilities, 
                and observed visibilities. 

    delay_transform_allruns()        
                Transforms the visibilities of multiple runs from frequency 
                axis onto delay (time) axis using an IFFT. 

    clean()     Transforms the visibilities from frequency axis onto delay 
                (time) axis using an IFFT and deconvolves the delay transform 
                quantities along the delay axis. This is performed for noiseless 
                sky visibilities, thermal noise in visibilities, and observed 
                visibilities. 

    delayClean()
                Transforms the visibilities from frequency axis onto delay 
                (time) axis using an IFFT and deconvolves the delay transform 
                quantities along the delay axis. This is performed for noiseless 
                sky visibilities, thermal noise in visibilities, and observed 
                visibilities. This calls an in-house module complex1dClean 
                instead of the clean routine in AIPY module. It can utilize 
                parallelization

    subband_delay_transform()
                Computes delay transform on multiple frequency sub-bands with 
                specified weights

    subband_delay_transform_allruns()
                Computes delay transform on multiple frequency sub-bands with 
                specified weights for multiple realizations of visibilities

    subband_delay_transform_closure_phase()
                Computes delay transform of closure phases on antenna triplets 
                on multiple frequency sub-bands with specified weights

    get_horizon_delay_limits()
                Estimates the delay envelope determined by the sky horizon 
                for the baseline(s) for the phase centers 

    set_horizon_delay_limits()
                Estimates the delay envelope determined by the sky horizon for 
                the baseline(s) for the phase centers of the DelaySpectrum 
                instance. No output is returned. Uses the member function 
                get_horizon_delay_limits()

    save()      Saves the interferometer array delay spectrum information to 
                disk. 
    ----------------------------------------------------------------------------
    """

    def __init__(self, interferometer_array=None, init_file=None):

        """
        ------------------------------------------------------------------------
        Intialize the DelaySpectrum class which manages information on delay
        spectrum of a multi-element interferometer.

        Class attributes initialized are:
        f, bp, bp_wts, df, lags, skyvis_lag, vis_lag, n_acc, vis_noise_lag, ia, 
        pad, lag_kernel, horizon_delay_limits, cc_skyvis_lag, cc_skyvis_res_lag, 
        cc_skyvis_net_lag, cc_vis_lag, cc_vis_res_lag, cc_vis_net_lag, 
        cc_skyvis_freq, cc_skyvis_res_freq, cc_sktvis_net_freq, cc_vis_freq,
        cc_vis_res_freq, cc_vis_net_freq, clean_window_buffer, cc_freq, cc_lags,
        cc_lag_kernel, subband_delay_spectra, subband_delay_spectra_resampled

        Read docstring of class DelaySpectrum for details on these
        attributes.

        Input(s):

        interferometer_array
                     [instance of class InterferometerArray] An instance of 
                     class InterferometerArray from which certain attributes 
                     will be obtained and used

        init_file    [string] full path to filename in FITS format containing 
                     delay spectrum information of interferometer array

        Other input parameters have their usual meanings. Read the docstring of
        class DelaySpectrum for details on these inputs.
        ------------------------------------------------------------------------
        """
        
        argument_init = False
        init_file_success = False
        if init_file is not None:
            try:
                hdulist = fits.open(init_file)
            except IOError:
                argument_init = True
                print('\tinit_file provided but could not open the initialization file. Attempting to initialize with input parameters...')

            extnames = [hdulist[i].header['EXTNAME'] for i in xrange(1,len(hdulist))]
            try:
                self.df = hdulist[0].header['freq_resolution']
            except KeyError:
                hdulist.close()
                raise KeyError('Keyword "freq_resolution" not found in header')

            try:
                self.n_acc = hdulist[0].header['N_ACC']
            except KeyError:
                hdulist.close()
                raise KeyError('Keyword "N_ACC" not found in header')
            
            try:
                self.pad = hdulist[0].header['PAD']
            except KeyError:
                hdulist.close()
                raise KeyError('Keyword "PAD" not found in header')

            try:
                self.clean_window_buffer = hdulist[0].header['DBUFFER']
            except KeyError:
                hdulist.close()
                raise KeyError('Keyword "DBUFFER" not found in header')

            try:
                iarray_init_file = hdulist[0].header['IARRAY']
            except KeyError:
                hdulist.close()
                raise KeyError('Keyword "IARRAY" not found in header')
            self.ia = RI.InterferometerArray(None, None, None, init_file=iarray_init_file)
            
            # if 'SPECTRAL INFO' not in extnames:
            #     raise KeyError('No extension table found containing spectral information.')
            # else:
            #     self.f = hdulist['SPECTRAL INFO'].data['frequency']
            #     try:
            #         self.lags = hdulist['SPECTRAL INFO'].data['lag']
            #     except KeyError:
            #         self.lags = None

            try:
                self.f = hdulist['FREQUENCIES'].data
            except KeyError:
                hdulist.close()
                raise KeyError('Extension "FREQUENCIES" not found in header')

            self.lags = None
            if 'LAGS' in extnames:
                self.lags = hdulist['LAGS'].data

            self.cc_lags = None
            if 'CLEAN LAGS' in extnames:
                self.cc_lags = hdulist['CLEAN LAGS'].data

            self.cc_freq = None
            if 'CLEAN FREQUENCIES' in extnames:
                self.cc_freq = hdulist['CLEAN FREQUENCIES'].data
                
            if 'BANDPASS' in extnames:
                self.bp = hdulist['BANDPASS'].data
            else:
                raise KeyError('Extension named "BANDPASS" not found in init_file.')

            if 'BANDPASS WEIGHTS' in extnames:
                self.bp_wts = hdulist['BANDPASS WEIGHTS'].data
            else:
                self.bp_wts = NP.ones_like(self.bp)

            if 'HORIZON LIMITS' in extnames:
                self.horizon_delay_limits = hdulist['HORIZON LIMITS'].data
            else:
                self.set_horizon_delay_limits()

            self.lag_kernel = None
            if 'LAG KERNEL REAL' in extnames:
                self.lag_kernel = hdulist['LAG KERNEL REAL'].data
            if 'LAG KERNEL IMAG' in extnames:
                self.lag_kernel = self.lag_kernel.astype(NP.complex)
                self.lag_kernel += 1j * hdulist['LAG KERNEL IMAG'].data

            self.cc_lag_kernel = None
            if 'CLEAN LAG KERNEL REAL' in extnames:
                self.cc_lag_kernel = hdulist['CLEAN LAG KERNEL REAL'].data
            if 'CLEAN LAG KERNEL IMAG' in extnames:
                self.cc_lag_kernel = self.cc_lag_kernel.astype(NP.complex)
                self.cc_lag_kernel += 1j * hdulist['CLEAN LAG KERNEL IMAG'].data
                
            self.skyvis_lag = None
            if 'NOISELESS DELAY SPECTRA REAL' in extnames:
                self.skyvis_lag = hdulist['NOISELESS DELAY SPECTRA REAL'].data
            if 'NOISELESS DELAY SPECTRA IMAG' in extnames:
                self.skyvis_lag = self.skyvis_lag.astype(NP.complex)
                self.skyvis_lag += 1j * hdulist['NOISELESS DELAY SPECTRA IMAG'].data

            self.vis_lag = None
            if 'NOISY DELAY SPECTRA REAL' in extnames:
                self.vis_lag = hdulist['NOISY DELAY SPECTRA REAL'].data
            if 'NOISY DELAY SPECTRA IMAG' in extnames:
                self.vis_lag = self.vis_lag.astype(NP.complex)
                self.vis_lag += 1j * hdulist['NOISY DELAY SPECTRA IMAG'].data

            self.vis_noise_lag = None
            if 'DELAY SPECTRA NOISE REAL' in extnames:
                self.vis_noise_lag = hdulist['DELAY SPECTRA NOISE REAL'].data
            if 'DELAY SPECTRA NOISE IMAG' in extnames:
                self.vis_noise_lag = self.vis_noise_lag.astype(NP.complex)
                self.vis_noise_lag += 1j * hdulist['DELAY SPECTRA NOISE IMAG'].data
                
            self.cc_skyvis_lag = None
            if 'CLEAN NOISELESS DELAY SPECTRA REAL' in extnames:
                self.cc_skyvis_lag = hdulist['CLEAN NOISELESS DELAY SPECTRA REAL'].data
            if 'CLEAN NOISELESS DELAY SPECTRA IMAG' in extnames:
                self.cc_skyvis_lag = self.cc_skyvis_lag.astype(NP.complex)
                self.cc_skyvis_lag += 1j * hdulist['CLEAN NOISELESS DELAY SPECTRA IMAG'].data

            self.cc_vis_lag = None
            if 'CLEAN NOISY DELAY SPECTRA REAL' in extnames:
                self.cc_vis_lag = hdulist['CLEAN NOISY DELAY SPECTRA REAL'].data
            if 'CLEAN NOISY DELAY SPECTRA IMAG' in extnames:
                self.cc_vis_lag = self.cc_vis_lag.astype(NP.complex)
                self.cc_vis_lag += 1j * hdulist['CLEAN NOISY DELAY SPECTRA IMAG'].data

            self.cc_skyvis_res_lag = None
            if 'CLEAN NOISELESS DELAY SPECTRA RESIDUALS REAL' in extnames:
                self.cc_skyvis_res_lag = hdulist['CLEAN NOISELESS DELAY SPECTRA RESIDUALS REAL'].data
            if 'CLEAN NOISELESS DELAY SPECTRA RESIDUALS IMAG' in extnames:
                self.cc_skyvis_res_lag = self.cc_skyvis_res_lag.astype(NP.complex)
                self.cc_skyvis_res_lag += 1j * hdulist['CLEAN NOISELESS DELAY SPECTRA RESIDUALS IMAG'].data

            self.cc_vis_res_lag = None
            if 'CLEAN NOISY DELAY SPECTRA RESIDUALS REAL' in extnames:
                self.cc_vis_res_lag = hdulist['CLEAN NOISY DELAY SPECTRA RESIDUALS REAL'].data
            if 'CLEAN NOISY DELAY SPECTRA RESIDUALS IMAG' in extnames:
                self.cc_vis_res_lag = self.cc_vis_res_lag.astype(NP.complex)
                self.cc_vis_res_lag += 1j * hdulist['CLEAN NOISY DELAY SPECTRA RESIDUALS IMAG'].data
                
            self.cc_skyvis_freq = None
            if 'CLEAN NOISELESS VISIBILITIES REAL' in extnames:
                self.cc_skyvis_freq = hdulist['CLEAN NOISELESS VISIBILITIES REAL'].data
            if 'CLEAN NOISELESS VISIBILITIES IMAG' in extnames:
                self.cc_skyvis_freq = self.cc_skyvis_freq.astype(NP.complex)
                self.cc_skyvis_freq += 1j * hdulist['CLEAN NOISELESS VISIBILITIES IMAG'].data

            self.cc_vis_freq = None
            if 'CLEAN NOISY VISIBILITIES REAL' in extnames:
                self.cc_vis_freq = hdulist['CLEAN NOISY VISIBILITIES REAL'].data
            if 'CLEAN NOISY VISIBILITIES IMAG' in extnames:
                self.cc_vis_freq = self.cc_vis_freq.astype(NP.complex)
                self.cc_vis_freq += 1j * hdulist['CLEAN NOISY VISIBILITIES IMAG'].data

            self.cc_skyvis_res_freq = None
            if 'CLEAN NOISELESS VISIBILITIES RESIDUALS REAL' in extnames:
                self.cc_skyvis_res_freq = hdulist['CLEAN NOISELESS VISIBILITIES RESIDUALS REAL'].data
            if 'CLEAN NOISELESS VISIBILITIES RESIDUALS IMAG' in extnames:
                self.cc_skyvis_res_freq = self.cc_skyvis_res_freq.astype(NP.complex)
                self.cc_skyvis_res_freq += 1j * hdulist['CLEAN NOISELESS VISIBILITIES RESIDUALS IMAG'].data

            self.cc_vis_res_freq = None
            if 'CLEAN NOISY VISIBILITIES RESIDUALS REAL' in extnames:
                self.cc_vis_res_freq = hdulist['CLEAN NOISY VISIBILITIES RESIDUALS REAL'].data
            if 'CLEAN NOISY VISIBILITIES RESIDUALS IMAG' in extnames:
                self.cc_vis_res_freq = self.cc_vis_res_freq.astype(NP.complex)
                self.cc_vis_res_freq += 1j * hdulist['CLEAN NOISY VISIBILITIES RESIDUALS IMAG'].data
                
            self.cc_skyvis_net_lag = None
            if (self.cc_skyvis_lag is not None) and (self.cc_skyvis_res_lag is not None):
                self.cc_skyvis_net_lag = self.cc_skyvis_lag + self.cc_skyvis_res_lag

            self.cc_vis_net_lag = None
            if (self.cc_vis_lag is not None) and (self.cc_vis_res_lag is not None):
                self.cc_vis_net_lag = self.cc_vis_lag + self.cc_vis_res_lag

            self.cc_skyvis_net_freq = None
            if (self.cc_skyvis_freq is not None) and (self.cc_skyvis_res_freq is not None):
                self.cc_skyvis_net_freq = self.cc_skyvis_freq + self.cc_skyvis_res_freq

            self.cc_vis_net_freq = None
            if (self.cc_vis_freq is not None) and (self.cc_vis_res_freq is not None):
                self.cc_vis_net_freq = self.cc_vis_freq + self.cc_vis_res_freq
                
            self.subband_delay_spectra = {}
            self.subband_delay_spectra_resampled = {}
            if 'SBDS' in hdulist[0].header:
                for key in ['cc', 'sim']:
                    if '{0}-SBDS'.format(key) in hdulist[0].header:
                        self.subband_delay_spectra[key] = {}
                        self.subband_delay_spectra[key]['shape'] = hdulist[0].header['{0}-SBDS-WSHAPE'.format(key)]
                        if key == 'cc':
                            self.subband_delay_spectra[key]['bpcorrect'] = bool(hdulist[0].header['{0}-SBDS-BPCORR'.format(key)])
                        self.subband_delay_spectra[key]['npad'] = hdulist[0].header['{0}-SBDS-NPAD'.format(key)]
                        self.subband_delay_spectra[key]['freq_center'] = hdulist['{0}-SBDS-F0'.format(key)].data
                        self.subband_delay_spectra[key]['freq_wts'] = hdulist['{0}-SBDS-FWTS'.format(key)].data
                        self.subband_delay_spectra[key]['bw_eff'] = hdulist['{0}-SBDS-BWEFF'.format(key)].data
                        self.subband_delay_spectra[key]['lags'] = hdulist['{0}-SBDS-LAGS'.format(key)].data
                        self.subband_delay_spectra[key]['lag_kernel'] = hdulist['{0}-SBDS-LAGKERN-REAL'.format(key)].data + 1j * hdulist['{0}-SBDS-LAGKERN-IMAG'.format(key)].data
                        self.subband_delay_spectra[key]['lag_corr_length'] = hdulist['{0}-SBDS-LAGCORR'.format(key)].data
                        self.subband_delay_spectra[key]['skyvis_lag'] = hdulist['{0}-SBDS-SKYVISLAG-REAL'.format(key)].data + 1j * hdulist['{0}-SBDS-SKYVISLAG-IMAG'.format(key)].data
                        self.subband_delay_spectra[key]['vis_lag'] = hdulist['{0}-SBDS-VISLAG-REAL'.format(key)].data + 1j * hdulist['{0}-SBDS-VISLAG-IMAG'.format(key)].data
                        if key == 'sim':
                            self.subband_delay_spectra[key]['vis_noise_lag'] = hdulist['{0}-SBDS-NOISELAG-REAL'.format(key)].data + 1j * hdulist['{0}-SBDS-NOISELAG-IMAG'.format(key)].data
                        if key == 'cc':
                            self.subband_delay_spectra[key]['skyvis_res_lag'] = hdulist['{0}-SBDS-SKYVISRESLAG-REAL'.format(key)].data + 1j * hdulist['{0}-SBDS-SKYVISRESLAG-IMAG'.format(key)].data
                            self.subband_delay_spectra[key]['vis_res_lag'] = hdulist['{0}-SBDS-VISRESLAG-REAL'.format(key)].data + 1j * hdulist['{0}-SBDS-VISRESLAG-IMAG'.format(key)].data
                            self.subband_delay_spectra[key]['skyvis_net_lag'] = self.subband_delay_spectra[key]['skyvis_lag'] + self.subband_delay_spectra[key]['skyvis_res_lag']
                            self.subband_delay_spectra[key]['vis_net_lag'] = self.subband_delay_spectra[key]['vis_lag'] + self.subband_delay_spectra[key]['vis_res_lag']

            if 'SBDS-RS' in hdulist[0].header:
                for key in ['cc', 'sim']:
                    if '{0}-SBDS-RS'.format(key) in hdulist[0].header:
                        self.subband_delay_spectra_resampled[key] = {}
                        self.subband_delay_spectra_resampled[key]['freq_center'] = hdulist['{0}-SBDSRS-F0'.format(key)].data
                        self.subband_delay_spectra_resampled[key]['bw_eff'] = hdulist['{0}-SBDSRS-BWEFF'.format(key)].data
                        self.subband_delay_spectra_resampled[key]['lags'] = hdulist['{0}-SBDSRS-LAGS'.format(key)].data
                        self.subband_delay_spectra_resampled[key]['lag_kernel'] = hdulist['{0}-SBDSRS-LAGKERN-REAL'.format(key)].data + 1j * hdulist['{0}-SBDSRS-LAGKERN-IMAG'.format(key)].data
                        self.subband_delay_spectra_resampled[key]['lag_corr_length'] = hdulist['{0}-SBDSRS-LAGCORR'.format(key)].data
                        self.subband_delay_spectra_resampled[key]['skyvis_lag'] = hdulist['{0}-SBDSRS-SKYVISLAG-REAL'.format(key)].data + 1j * hdulist['{0}-SBDSRS-SKYVISLAG-IMAG'.format(key)].data
                        self.subband_delay_spectra_resampled[key]['vis_lag'] = hdulist['{0}-SBDSRS-VISLAG-REAL'.format(key)].data + 1j * hdulist['{0}-SBDSRS-VISLAG-IMAG'.format(key)].data
                        if key == 'sim':
                            self.subband_delay_spectra_resampled[key]['vis_noise_lag'] = hdulist['{0}-SBDSRS-NOISELAG-REAL'.format(key)].data + 1j * hdulist['{0}-SBDSRS-NOISELAG-IMAG'.format(key)].data
                        if key == 'cc':
                            self.subband_delay_spectra_resampled[key]['skyvis_res_lag'] = hdulist['{0}-SBDSRS-SKYVISRESLAG-REAL'.format(key)].data + 1j * hdulist['{0}-SBDSRS-SKYVISRESLAG-IMAG'.format(key)].data
                            self.subband_delay_spectra_resampled[key]['vis_res_lag'] = hdulist['{0}-SBDSRS-VISRESLAG-REAL'.format(key)].data + 1j * hdulist['{0}-SBDSRS-VISRESLAG-IMAG'.format(key)].data
                            self.subband_delay_spectra_resampled[key]['skyvis_net_lag'] = self.subband_delay_spectra_resampled[key]['skyvis_lag'] + self.subband_delay_spectra_resampled[key]['skyvis_res_lag']
                            self.subband_delay_spectra_resampled[key]['vis_net_lag'] = self.subband_delay_spectra_resampled[key]['vis_lag'] + self.subband_delay_spectra_resampled[key]['vis_res_lag']
                            
            hdulist.close()
            init_file_success = True
            return
        else:
            argument_init = True

        if (not argument_init) and (not init_file_success):
            raise ValueError('Initialization failed with the use of init_file.')

        if not isinstance(interferometer_array, RI.InterferometerArray):
            raise TypeError('Input interferometer_array must be an instance of class InterferometerArray')

        self.ia = interferometer_array
        self.f = interferometer_array.channels
        self.df = interferometer_array.freq_resolution
        self.n_acc = interferometer_array.n_acc
        self.horizon_delay_limits = self.get_horizon_delay_limits()

        self.bp = interferometer_array.bp # Inherent bandpass shape
        self.bp_wts = interferometer_array.bp_wts # Additional bandpass weights

        self.pad = 0.0
        self.lags = DSP.spectral_axis(self.f.size, delx=self.df, use_real=False, shift=True)
        self.lag_kernel = None

        self.skyvis_lag = None
        self.vis_lag = None
        self.vis_noise_lag = None

        self.clean_window_buffer = 1.0

        self.cc_lags = None
        self.cc_freq = None
        self.cc_lag_kernel = None
        self.cc_skyvis_lag = None
        self.cc_skyvis_res_lag = None
        self.cc_vis_lag = None
        self.cc_vis_res_lag = None

        self.cc_skyvis_net_lag = None
        self.cc_vis_net_lag = None

        self.cc_skyvis_freq = None
        self.cc_skyvis_res_freq = None
        self.cc_vis_freq = None
        self.cc_vis_res_freq = None

        self.cc_skyvis_net_freq = None
        self.cc_vis_net_freq = None

        self.subband_delay_spectra = {}
        self.subband_delay_spectra_resampled = {}

    #############################################################################

    def delay_transform(self, pad=1.0, freq_wts=None, downsample=True,
                        action=None, verbose=True):

        """
        ------------------------------------------------------------------------
        Transforms the visibilities from frequency axis onto delay (time) axis
        using an IFFT. This is performed for noiseless sky visibilities, thermal
        noise in visibilities, and observed visibilities. 

        Inputs:

        pad         [scalar] Non-negative scalar indicating padding fraction 
                    relative to the number of frequency channels. For e.g., a 
                    pad of 1.0 pads the frequency axis with zeros of the same 
                    width as the number of channels. After the delay transform,
                    the transformed visibilities are downsampled by a factor of
                    1+pad. If a negative value is specified, delay transform 
                    will be performed with no padding

        freq_wts    [numpy vector or array] window shaping to be applied before
                    computing delay transform. It can either be a vector or size
                    equal to the number of channels (which will be applied to all
                    time instances for all baselines), or a nchan x n_snapshots 
                    numpy array which will be applied to all baselines, or a 
                    n_baselines x nchan numpy array which will be applied to all 
                    timestamps, or a n_baselines x nchan x n_snapshots numpy 
                    array. Default (None) will not apply windowing and only the
                    inherent bandpass will be used.

        downsample  [boolean] If set to True (default), the delay transform
                    quantities will be downsampled by exactly the same factor
                    that was used in padding. For instance, if pad is set to 
                    1.0, the downsampling will be by a factor of 2. If set to 
                    False, no downsampling will be done even if the original 
                    quantities were padded 

        action      [boolean] If set to None (default), just return the delay-
                    transformed quantities. If set to 'store', these quantities
                    will be stored as internal attributes

        verbose     [boolean] If set to True (default), print diagnostic and
                    progress messages. If set to False, no such messages are
                    printed.
        ------------------------------------------------------------------------
        """

        if verbose:
            print('Preparing to compute delay transform...\n\tChecking input parameters for compatibility...')

        if not isinstance(pad, (int, float)):
            raise TypeError('pad fraction must be a scalar value.')
        if pad < 0.0:
            pad = 0.0
            if verbose:
                print('\tPad fraction found to be negative. Resetting to 0.0 (no padding will be applied).')

        if freq_wts is not None:
            if freq_wts.size == self.f.size:
                freq_wts = NP.repeat(NP.expand_dims(NP.repeat(freq_wts.reshape(1,-1), self.ia.baselines.shape[0], axis=0), axis=2), self.n_acc, axis=2)
            elif freq_wts.size == self.f.size * self.n_acc:
                freq_wts = NP.repeat(NP.expand_dims(freq_wts.reshape(self.f.size, -1), axis=0), self.ia.baselines.shape[0], axis=0)
            elif freq_wts.size == self.f.size * self.ia.baselines.shape[0]:
                freq_wts = NP.repeat(NP.expand_dims(freq_wts.reshape(-1, self.f.size), axis=2), self.n_acc, axis=2)
            elif freq_wts.size == self.f.size * self.ia.baselines.shape[0] * self.n_acc:
                freq_wts = freq_wts.reshape(self.ia.baselines.shape[0], self.f.size, self.n_acc)
            else:
                raise ValueError('window shape dimensions incompatible with number of channels and/or number of tiemstamps.')
        else:
            freq_wts = self.bp_wts
        if verbose:
            print('\tFrequency window weights assigned.')

        if not isinstance(downsample, bool):
            raise TypeError('Input downsample must be of boolean type')

        if verbose:
            print('\tInput parameters have been verified to be compatible.\n\tProceeding to compute delay transform.')
            
        result = {}
        result['freq_wts'] = freq_wts
        result['pad'] = pad
        result['lags'] = DSP.spectral_axis(int(self.f.size*(1+pad)), delx=self.df, use_real=False, shift=True)
        if pad == 0.0:
            result['vis_lag'] = DSP.FT1D(self.ia.vis_freq * self.bp * freq_wts, ax=1, inverse=True, use_real=False, shift=True) * self.f.size * self.df
            result['skyvis_lag'] = DSP.FT1D(self.ia.skyvis_freq * self.bp * freq_wts, ax=1, inverse=True, use_real=False, shift=True) * self.f.size * self.df
            result['vis_noise_lag'] = DSP.FT1D(self.ia.vis_noise_freq * self.bp * freq_wts, ax=1, inverse=True, use_real=False, shift=True) * self.f.size * self.df
            result['lag_kernel'] = DSP.FT1D(self.bp * freq_wts, ax=1, inverse=True, use_real=False, shift=True) * self.f.size * self.df
            if verbose:
                print('\tDelay transform computed without padding.')
        else:
            npad = int(self.f.size * pad)
            result['vis_lag'] = DSP.FT1D(NP.pad(self.ia.vis_freq * self.bp * freq_wts, ((0,0),(0,npad),(0,0)), mode='constant'), ax=1, inverse=True, use_real=False, shift=True) * (npad + self.f.size) * self.df
            result['skyvis_lag'] = DSP.FT1D(NP.pad(self.ia.skyvis_freq * self.bp * freq_wts, ((0,0),(0,npad),(0,0)), mode='constant'), ax=1, inverse=True, use_real=False, shift=True) * (npad + self.f.size) * self.df
            result['vis_noise_lag'] = DSP.FT1D(NP.pad(self.ia.vis_noise_freq * self.bp * freq_wts, ((0,0),(0,npad),(0,0)), mode='constant'), ax=1, inverse=True, use_real=False, shift=True) * (npad + self.f.size) * self.df
            result['lag_kernel'] = DSP.FT1D(NP.pad(self.bp * freq_wts, ((0,0),(0,npad),(0,0)), mode='constant'), ax=1, inverse=True, use_real=False, shift=True) * (npad + self.f.size) * self.df
            if verbose:
                print('\tDelay transform computed with padding fraction {0:.1f}'.format(pad))

        if downsample:
            result['vis_lag'] = DSP.downsampler(result['vis_lag'], 1+pad, axis=1)
            result['skyvis_lag'] = DSP.downsampler(result['skyvis_lag'], 1+pad, axis=1)
            result['vis_noise_lag'] = DSP.downsampler(result['vis_noise_lag'], 1+pad, axis=1)
            result['lag_kernel'] = DSP.downsampler(result['lag_kernel'], 1+pad, axis=1)
            result['lags'] = DSP.downsampler(result['lags'], 1+pad)
            result['lags'] = result['lags'].flatten()
            if verbose:
                print('\tDelay transform products downsampled by factor of {0:.1f}'.format(1+pad))
                print('delay_transform() completed successfully.')

        if action == 'store':
            self.pad = pad
            self.lags = result['lags']
            self.bp_wts = freq_wts
            self.vis_lag = result['vis_lag']
            self.skyvis_lag = result['skyvis_lag']
            self.vis_noise_lag = result['vis_noise_lag']
            self.lag_kernel = result['lag_kernel']

        return result

    #############################################################################
        
    # def clean(self, pad=1.0, freq_wts=None, clean_window_buffer=1.0,
    #           verbose=True):

    #     """
    #     ------------------------------------------------------------------------
    #     TO BE DEPRECATED!!! USE MEMBER FUNCTION delayClean()

    #     Transforms the visibilities from frequency axis onto delay (time) axis
    #     using an IFFT and deconvolves the delay transform quantities along the 
    #     delay axis. This is performed for noiseless sky visibilities, thermal
    #     noise in visibilities, and observed visibilities. 

    #     Inputs:

    #     pad         [scalar] Non-negative scalar indicating padding fraction 
    #                 relative to the number of frequency channels. For e.g., a 
    #                 pad of 1.0 pads the frequency axis with zeros of the same 
    #                 width as the number of channels. If a negative value is 
    #                 specified, delay transform will be performed with no padding

    #     freq_wts    [numpy vector or array] window shaping to be applied before
    #                 computing delay transform. It can either be a vector or size
    #                 equal to the number of channels (which will be applied to all
    #                 time instances for all baselines), or a nchan x n_snapshots 
    #                 numpy array which will be applied to all baselines, or a 
    #                 n_baselines x nchan numpy array which will be applied to all 
    #                 timestamps, or a n_baselines x nchan x n_snapshots numpy 
    #                 array. Default (None) will not apply windowing and only the
    #                 inherent bandpass will be used.

    #     verbose     [boolean] If set to True (default), print diagnostic and
    #                 progress messages. If set to False, no such messages are
    #                 printed.
    #     ------------------------------------------------------------------------
    #     """

    #     if not isinstance(pad, (int, float)):
    #         raise TypeError('pad fraction must be a scalar value.')
    #     if pad < 0.0:
    #         pad = 0.0
    #         if verbose:
    #             print('\tPad fraction found to be negative. Resetting to 0.0 (no padding will be applied).')
    
    #     if freq_wts is not None:
    #         if freq_wts.size == self.f.size:
    #             freq_wts = NP.repeat(NP.expand_dims(NP.repeat(freq_wts.reshape(1,-1), self.ia.baselines.shape[0], axis=0), axis=2), self.n_acc, axis=2)
    #         elif freq_wts.size == self.f.size * self.n_acc:
    #             freq_wts = NP.repeat(NP.expand_dims(freq_wts.reshape(self.f.size, -1), axis=0), self.ia.baselines.shape[0], axis=0)
    #         elif freq_wts.size == self.f.size * self.ia.baselines.shape[0]:
    #             freq_wts = NP.repeat(NP.expand_dims(freq_wts.reshape(-1, self.f.size), axis=2), self.n_acc, axis=2)
    #         elif freq_wts.size == self.f.size * self.ia.baselines.shape[0] * self.n_acc:
    #             freq_wts = freq_wts.reshape(self.ia.baselines.shape[0], self.f.size, self.n_acc)
    #         else:
    #             raise ValueError('window shape dimensions incompatible with number of channels and/or number of tiemstamps.')
    #         self.bp_wts = freq_wts
    #         if verbose:
    #             print('\tFrequency window weights assigned.')

    #     bw = self.df * self.f.size
    #     pc = self.ia.phase_center
    #     pc_coords = self.ia.phase_center_coords
    #     if pc_coords == 'hadec':
    #         pc_altaz = GEOM.hadec2altaz(pc, self.ia.latitude, units='degrees')
    #         pc_dircos = GEOM.altaz2dircos(pc_altaz, units='degrees')
    #     elif pc_coords == 'altaz':
    #         pc_dircos = GEOM.altaz2dircos(pc, units='degrees')
        
    #     npad = int(self.f.size * pad)
    #     lags = DSP.spectral_axis(self.f.size + npad, delx=self.df, use_real=False, shift=False)
    #     dlag = lags[1] - lags[0]
    
    #     clean_area = NP.zeros(self.f.size + npad, dtype=int)
    #     skyvis_lag = (npad + self.f.size) * self.df * DSP.FT1D(NP.pad(self.ia.skyvis_freq*self.bp*self.bp_wts, ((0,0),(0,npad),(0,0)), mode='constant'), ax=1, inverse=True, use_real=False, shift=False)
    #     vis_lag = (npad + self.f.size) * self.df * DSP.FT1D(NP.pad(self.ia.vis_freq*self.bp*self.bp_wts, ((0,0),(0,npad),(0,0)), mode='constant'), ax=1, inverse=True, use_real=False, shift=False)
    #     lag_kernel = (npad + self.f.size) * self.df * DSP.FT1D(NP.pad(self.bp, ((0,0),(0,npad),(0,0)), mode='constant'), ax=1, inverse=True, use_real=False, shift=False)
        
    #     ccomponents_noiseless = NP.zeros_like(skyvis_lag)
    #     ccres_noiseless = NP.zeros_like(skyvis_lag)
    
    #     ccomponents_noisy = NP.zeros_like(vis_lag)
    #     ccres_noisy = NP.zeros_like(vis_lag)
        
    #     for snap_iter in xrange(self.n_acc):
    #         progress = PGB.ProgressBar(widgets=[PGB.Percentage(), PGB.Bar(marker='-', left=' |', right='| '), PGB.Counter(), '/{0:0d} Baselines '.format(self.ia.baselines.shape[0]), PGB.ETA()], maxval=self.ia.baselines.shape[0]).start()
    #         for bl_iter in xrange(self.ia.baselines.shape[0]):
    #             clean_area[NP.logical_and(lags <= self.horizon_delay_limits[snap_iter,bl_iter,1]+clean_window_buffer/bw, lags >= self.horizon_delay_limits[snap_iter,bl_iter,0]-clean_window_buffer/bw)] = 1
    
    #             cc_noiseless, info_noiseless = _gentle_clean(skyvis_lag[bl_iter,:,snap_iter], lag_kernel[bl_iter,:,snap_iter], area=clean_area, stop_if_div=False, verbose=False, autoscale=True)
    #             ccomponents_noiseless[bl_iter,:,snap_iter] = cc_noiseless
    #             ccres_noiseless[bl_iter,:,snap_iter] = info_noiseless['res']
    
    #             cc_noisy, info_noisy = _gentle_clean(vis_lag[bl_iter,:,snap_iter], lag_kernel[bl_iter,:,snap_iter], area=clean_area, stop_if_div=False, verbose=False, autoscale=True)
    #             ccomponents_noisy[bl_iter,:,snap_iter] = cc_noisy
    #             ccres_noisy[bl_iter,:,snap_iter] = info_noisy['res']
    
    #             progress.update(bl_iter+1)
    #         progress.finish()
    
    #     deta = lags[1] - lags[0]
    #     cc_skyvis = NP.fft.fft(ccomponents_noiseless, axis=1) * deta
    #     cc_skyvis_res = NP.fft.fft(ccres_noiseless, axis=1) * deta
    
    #     cc_vis = NP.fft.fft(ccomponents_noisy, axis=1) * deta
    #     cc_vis_res = NP.fft.fft(ccres_noisy, axis=1) * deta
    
    #     self.skyvis_lag = NP.fft.fftshift(skyvis_lag, axes=1)
    #     self.vis_lag = NP.fft.fftshift(vis_lag, axes=1)
    #     self.lag_kernel = NP.fft.fftshift(lag_kernel, axes=1)
    #     self.cc_skyvis_lag = NP.fft.fftshift(ccomponents_noiseless, axes=1)
    #     self.cc_skyvis_res_lag = NP.fft.fftshift(ccres_noiseless, axes=1)
    #     self.cc_vis_lag = NP.fft.fftshift(ccomponents_noisy, axes=1)
    #     self.cc_vis_res_lag = NP.fft.fftshift(ccres_noisy, axes=1)

    #     self.cc_skyvis_net_lag = self.cc_skyvis_lag + self.cc_skyvis_res_lag
    #     self.cc_vis_net_lag = self.cc_vis_lag + self.cc_vis_res_lag
    #     self.lags = NP.fft.fftshift(lags)

    #     self.cc_skyvis_freq = cc_skyvis
    #     self.cc_skyvis_res_freq = cc_skyvis_res
    #     self.cc_vis_freq = cc_vis
    #     self.cc_vis_res_freq = cc_vis_res

    #     self.cc_skyvis_net_freq = cc_skyvis + cc_skyvis_res
    #     self.cc_vis_net_freq = cc_vis + cc_vis_res

    #     self.clean_window_buffer = clean_window_buffer
        
    #############################################################################
        
    def delay_transform_allruns(self, vis, pad=1.0, freq_wts=None, 
                                downsample=True, verbose=True):

        """
        ------------------------------------------------------------------------
        Transforms the visibilities of multiple runs from frequency axis onto 
        delay (time) axis using an IFFT. 

        Inputs:

        vis         [numpy array] Visibilities which will be delay transformed.
                    It must be of shape (...,nbl,nchan,ntimes)

        pad         [scalar] Non-negative scalar indicating padding fraction 
                    relative to the number of frequency channels. For e.g., a 
                    pad of 1.0 pads the frequency axis with zeros of the same 
                    width as the number of channels. After the delay transform,
                    the transformed visibilities are downsampled by a factor of
                    1+pad. If a negative value is specified, delay transform 
                    will be performed with no padding

        freq_wts    [numpy vector or array] window shaping to be applied before
                    computing delay transform. It can either be a vector or size
                    equal to the number of channels (which will be applied to all
                    time instances for all baselines), or a nchan x n_snapshots 
                    numpy array which will be applied to all baselines, or a 
                    n_baselines x nchan numpy array which will be applied to all 
                    timestamps, or a n_baselines x nchan x n_snapshots numpy 
                    array or have shape identical to input vis. Default (None) 
                    will not apply windowing and only the inherent bandpass will 
                    be used.

        downsample  [boolean] If set to True (default), the delay transform
                    quantities will be downsampled by exactly the same factor
                    that was used in padding. For instance, if pad is set to 
                    1.0, the downsampling will be by a factor of 2. If set to 
                    False, no downsampling will be done even if the original 
                    quantities were padded 

        verbose     [boolean] If set to True (default), print diagnostic and
                    progress messages. If set to False, no such messages are
                    printed.

        Output:

        Dictionary containing delay spectrum information. It contains the 
        following keys and values:
        'lags'      [numpy array] lags of the subband delay spectra with or
                    without resampling. If not resampled it is of size 
                    nlags=nchan+npad where npad is the number of frequency 
                    channels padded specified under the key 'npad'. If 
                    resampled, it is of shape nlags where nlags is the number 
                    of independent delay bins
        'lag_kernel'
                    [numpy array] The delay kernel which is the result of the
                    bandpass shape and the spectral window used in determining
                    the delay spectrum. It is of shape 
                    n_bl x n_win x nlags x n_t.
        'vis_lag'   [numpy array] delay spectra of visibilities, after 
                    applying the frequency weights under the key 'freq_wts'. It 
                    is of size n_win x (n1xn2x... n_runs dims) x n_bl x nlags x
                    x n_t. 
        ------------------------------------------------------------------------
        """

        if verbose:
            print('Preparing to compute delay transform...\n\tChecking input parameters for compatibility...')

        try:
            vis
        except NameError:
            raise NameError('Input vis must be provided')

        if not isinstance(vis, NP.ndarray):
            raise TypeError('Input vis must be a numpy array')
        elif vis.ndim < 3:
            raise ValueError('Input vis must be at least 3-dimensional')
        elif vis.shape[-3:] == (self.ia.baselines.shape[0],self.f.size,self.n_acc):
            if vis.ndim == 3:
                shp = (1,) + vis.shape
            else:
                shp = vis.shape
            vis = vis.reshape(shp)
        else:
            raise ValueError('Input vis does not have compatible shape')

        if not isinstance(pad, (int, float)):
            raise TypeError('pad fraction must be a scalar value.')
        if pad < 0.0:
            pad = 0.0
            if verbose:
                print('\tPad fraction found to be negative. Resetting to 0.0 (no padding will be applied).')

        if freq_wts is not None:
            if freq_wts.shape == self.f.shape:
                freq_wts = freq_wts.reshape(tuple(NP.ones(len(vis.shape[:-3]),dtype=NP.int))+(1,-1,1))
            elif freq_wts.shape == (self.f.size, self.n_acc):
                freq_wts = freq_wts.reshape(tuple(NP.ones(len(vis.shape[:-3]),dtype=NP.int))+(1,self.f.size,self.n_acc))
            elif freq_wts.shape == (self.ia.baselines.shape[0], self.f.size):
                freq_wts = freq_wts.reshape(tuple(NP.ones(len(vis.shape[:-3]),dtype=NP.int))+(self.ia.baselines.shape[0],self.f.size,1))
            elif freq_wts.shape == (self.ia.baselines.shape[0], self.f.size, self.n_acc):
                freq_wts = freq_wts.reshape(tuple(NP.ones(len(vis.shape[:-3]),dtype=NP.int))+(self.ia.baselines.shape[0],self.f.size,self.n_acc))
            elif not freq_wts.shape != vis.shape:
                raise ValueError('window shape dimensions incompatible with number of channels and/or number of tiemstamps.')
        else:
            freq_wts = self.bp_wts.reshape(tuple(NP.ones(len(vis.shape[:-3]),dtype=NP.int))+self.bp_wts.shape)
        bp = self.bp.reshape(tuple(NP.ones(len(vis.shape[:-3]),dtype=NP.int))+self.bp.shape)
        if verbose:
            print('\tFrequency window weights assigned.')

        if not isinstance(downsample, bool):
            raise TypeError('Input downsample must be of boolean type')

        if verbose:
            print('\tInput parameters have been verified to be compatible.\n\tProceeding to compute delay transform.')
            
        result = {}
        result['freq_wts'] = freq_wts
        result['pad'] = pad
        result['lags'] = DSP.spectral_axis(int(self.f.size*(1+pad)), delx=self.df, use_real=False, shift=True)
        if pad == 0.0:
            result['vis_lag'] = DSP.FT1D(vis * bp * freq_wts, ax=-2, inverse=True, use_real=False, shift=True) * self.f.size * self.df
            result['lag_kernel'] = DSP.FT1D(bp * freq_wts, ax=-2, inverse=True, use_real=False, shift=True) * self.f.size * self.df
            if verbose:
                print('\tDelay transform computed without padding.')
        else:
            npad = int(self.f.size * pad)
            pad_shape = NP.zeros((len(vis.shape[:-3]),2), dtype=NP.int).tolist()
            pad_shape += [[0,0], [0,npad], [0,0]]
            result['vis_lag'] = DSP.FT1D(NP.pad(vis * bp * freq_wts, pad_shape, mode='constant'), ax=-2, inverse=True, use_real=False, shift=True) * (npad + self.f.size) * self.df
            result['lag_kernel'] = DSP.FT1D(NP.pad(bp * freq_wts, pad_shape, mode='constant'), ax=-2, inverse=True, use_real=False, shift=True) * (npad + self.f.size) * self.df
            if verbose:
                print('\tDelay transform computed with padding fraction {0:.1f}'.format(pad))

        if downsample:
            result['vis_lag'] = DSP.downsampler(result['vis_lag'], 1+pad, axis=-2)
            result['lag_kernel'] = DSP.downsampler(result['lag_kernel'], 1+pad, axis=-2)
            result['lags'] = DSP.downsampler(result['lags'], 1+pad)
            result['lags'] = result['lags'].flatten()
            if verbose:
                print('\tDelay transform products downsampled by factor of {0:.1f}'.format(1+pad))
                print('delay_transform() completed successfully.')

        return result

    #############################################################################
        
    def delayClean(self, pad=1.0, freq_wts=None, clean_window_buffer=1.0,
                   gain=0.1, maxiter=10000, threshold=5e-3,
                   threshold_type='relative', parallel=False, nproc=None,
                   verbose=True):

        """
        ------------------------------------------------------------------------
        Transforms the visibilities from frequency axis onto delay (time) axis
        using an IFFT and deconvolves the delay transform quantities along the 
        delay axis. This is performed for noiseless sky visibilities, thermal
        noise in visibilities, and observed visibilities. This calls an in-house
        module complex1dClean instead of the clean routine in AIPY module. It
        can utilize parallelization

        Inputs:

        pad      [scalar] Non-negative scalar indicating padding fraction 
                 relative to the number of frequency channels. For e.g., a 
                 pad of 1.0 pads the frequency axis with zeros of the same 
                 width as the number of channels. If a negative value is 
                 specified, delay transform will be performed with no padding

        freq_wts [numpy vector or array] window shaping to be applied before
                 computing delay transform. It can either be a vector or size
                 equal to the number of channels (which will be applied to all
                 time instances for all baselines), or a nchan x n_snapshots 
                 numpy array which will be applied to all baselines, or a 
                 n_baselines x nchan numpy array which will be applied to all 
                 timestamps, or a n_baselines x nchan x n_snapshots numpy 
                 array. Default (None) will not apply windowing and only the
                 inherent bandpass will be used.

        gain     [scalar] gain factor to be applied while subtracting clean 
                 component from residuals. This is the fraction of the maximum in 
                 the residuals that will be subtracted. Must lie between 0 and 1.
                 A lower value will have a smoother convergence but take a longer 
                 time to converge. Default=0.1

        maxiter  [scalar] maximum number of iterations for cleaning process. Will 
                 terminate if the number of iterations exceed maxiter. 
                 Default=10000

        threshold 
                 [scalar] represents the cleaning depth either as a fraction of 
                 the maximum in the input (when thershold_type is set to 
                 'relative') or the absolute value (when threshold_type is set 
                 to 'absolute') in same units of input down to which inp should 
                 be cleaned. Value must always be positive. When threshold_type 
                 is set to 'relative', threshold mu st lie between 0 and 1. 
                 Default=5e-3 (found to work well and converge fast) assuming 
                 threshold_type is set to 'relative'

        threshold_type
                 [string] represents the type of threshold specified by value in 
                 input threshold. Accepted values are 'relative' and 'absolute'. 
                 If set to 'relative' the threshold value is the fraction 
                 (between 0 and 1) of maximum in input down to which it should 
                 be cleaned. If set to 'asbolute' it is the actual value down to 
                 which inp should be cleaned. Default='relative'

        parallel [boolean] specifies if parallelization is to be invoked. 
                 False (default) means only serial processing

        nproc    [integer] specifies number of independent processes to spawn.
                 Default = None, means automatically determines the number of 
                 process cores in the system and use one less than that to 
                 avoid locking the system for other processes. Applies only 
                 if input parameter 'parallel' (see above) is set to True. 
                 If nproc is set to a value more than the number of process
                 cores in the system, it will be reset to number of process 
                 cores in the system minus one to avoid locking the system out 
                 for other processes

        verbose  [boolean] If set to True (default), print diagnostic and
                 progress messages. If set to False, no such messages are
                 printed.
        ------------------------------------------------------------------------
        """

        if not isinstance(pad, (int, float)):
            raise TypeError('pad fraction must be a scalar value.')
        if pad < 0.0:
            pad = 0.0
            if verbose:
                print('\tPad fraction found to be negative. Resetting to 0.0 (no padding will be applied).')
    
        if freq_wts is not None:
            if freq_wts.size == self.f.size:
                freq_wts = NP.repeat(NP.expand_dims(NP.repeat(freq_wts.reshape(1,-1), self.ia.baselines.shape[0], axis=0), axis=2), self.n_acc, axis=2)
            elif freq_wts.size == self.f.size * self.n_acc:
                freq_wts = NP.repeat(NP.expand_dims(freq_wts.reshape(self.f.size, -1), axis=0), self.ia.baselines.shape[0], axis=0)
            elif freq_wts.size == self.f.size * self.ia.baselines.shape[0]:
                freq_wts = NP.repeat(NP.expand_dims(freq_wts.reshape(-1, self.f.size), axis=2), self.n_acc, axis=2)
            elif freq_wts.size == self.f.size * self.ia.baselines.shape[0] * self.n_acc:
                freq_wts = freq_wts.reshape(self.ia.baselines.shape[0], self.f.size, self.n_acc)
            else:
                raise ValueError('window shape dimensions incompatible with number of channels and/or number of tiemstamps.')
            self.bp_wts = freq_wts
            if verbose:
                print('\tFrequency window weights assigned.')

        bw = self.df * self.f.size
        pc = self.ia.phase_center
        pc_coords = self.ia.phase_center_coords
        if pc_coords == 'hadec':
            pc_altaz = GEOM.hadec2altaz(pc, self.ia.latitude, units='degrees')
            pc_dircos = GEOM.altaz2dircos(pc_altaz, units='degrees')
        elif pc_coords == 'altaz':
            pc_dircos = GEOM.altaz2dircos(pc, units='degrees')
        
        npad = int(self.f.size * pad)
        lags = DSP.spectral_axis(self.f.size + npad, delx=self.df, use_real=False, shift=False)
        dlag = lags[1] - lags[0]
    
        clean_area = NP.zeros(self.f.size + npad, dtype=int)

        skyvis_lag = (npad + self.f.size) * self.df * DSP.FT1D(NP.pad(self.ia.skyvis_freq*self.bp*self.bp_wts, ((0,0),(0,npad),(0,0)), mode='constant'), ax=1, inverse=True, use_real=False, shift=False)
        vis_lag = (npad + self.f.size) * self.df * DSP.FT1D(NP.pad(self.ia.vis_freq*self.bp*self.bp_wts, ((0,0),(0,npad),(0,0)), mode='constant'), ax=1, inverse=True, use_real=False, shift=False)
        lag_kernel = (npad + self.f.size) * self.df * DSP.FT1D(NP.pad(self.bp*self.bp_wts, ((0,0),(0,npad),(0,0)), mode='constant'), ax=1, inverse=True, use_real=False, shift=False)

        ccomponents_noiseless = NP.zeros_like(skyvis_lag)
        ccres_noiseless = NP.zeros_like(skyvis_lag)
    
        ccomponents_noisy = NP.zeros_like(vis_lag)
        ccres_noisy = NP.zeros_like(vis_lag)
        
        if parallel:
            if nproc is None:
                nproc = min(max(MP.cpu_count()-1, 1), self.ia.baselines.shape[0]*self.n_acc)
            else:
                nproc = min(max(MP.cpu_count()-1, 1), self.ia.baselines.shape[0]*self.n_acc, nproc)

            list_of_skyvis_lag = []
            list_of_vis_lag = []
            list_of_dkern = []
            list_of_cboxes = []
            for bli in xrange(self.ia.baselines.shape[0]):
                for ti in xrange(self.n_acc):
                    list_of_skyvis_lag += [skyvis_lag[bli,:,ti]]
                    list_of_vis_lag += [vis_lag[bli,:,ti]]
                    list_of_dkern += [lag_kernel[bli,:,ti]]
                    clean_area = NP.zeros(self.f.size + npad, dtype=int)
                    clean_area[NP.logical_and(lags <= self.horizon_delay_limits[ti,bli,1]+clean_window_buffer/bw, lags >= self.horizon_delay_limits[ti,bli,0]-clean_window_buffer/bw)] = 1
                    list_of_cboxes += [clean_area]
            list_of_gains = [gain] * self.ia.baselines.shape[0]*self.n_acc
            list_of_maxiter = [maxiter] * self.ia.baselines.shape[0]*self.n_acc
            list_of_thresholds = [threshold] * self.ia.baselines.shape[0]*self.n_acc
            list_of_threshold_types = [threshold_type] * self.ia.baselines.shape[0]*self.n_acc
            list_of_verbosity = [verbose] * self.ia.baselines.shape[0]*self.n_acc
            list_of_pid = range(self.ia.baselines.shape[0]*self.n_acc)
            # list_of_pid = [None] * self.ia.baselines.shape[0]*self.n_acc
            list_of_progressbars = [True] * self.ia.baselines.shape[0]*self.n_acc
            list_of_progressbar_ylocs = NP.arange(self.ia.baselines.shape[0]*self.n_acc) % min(nproc, WM.term.height)
            list_of_progressbar_ylocs = list_of_progressbar_ylocs.tolist()

            pool = MP.Pool(processes=nproc)
            list_of_noiseless_cleanstates = pool.map(complex1dClean_arg_splitter, IT.izip(list_of_skyvis_lag, list_of_dkern, list_of_cboxes, list_of_gains, list_of_maxiter, list_of_thresholds, list_of_threshold_types, list_of_verbosity, list_of_progressbars, list_of_pid, list_of_progressbar_ylocs))
            list_of_noisy_cleanstates = pool.map(complex1dClean_arg_splitter, IT.izip(list_of_vis_lag, list_of_dkern, list_of_cboxes, list_of_gains, list_of_maxiter, list_of_thresholds, list_of_threshold_types, list_of_verbosity, list_of_progressbars, list_of_pid, list_of_progressbar_ylocs))
                
            for bli in xrange(self.ia.baselines.shape[0]):
                for ti in xrange(self.n_acc):
                    ind = bli * self.n_acc + ti
                    noiseless_cleanstate = list_of_noiseless_cleanstates[ind]
                    ccomponents_noiseless[bli,:,ti] = noiseless_cleanstate['cc']
                    ccres_noiseless[bli,:,ti] = noiseless_cleanstate['res']

                    noisy_cleanstate = list_of_noisy_cleanstates[ind]
                    ccomponents_noisy[bli,:,ti] = noisy_cleanstate['cc']
                    ccres_noisy[bli,:,ti] = noisy_cleanstate['res']
        else:
            for snap_iter in xrange(self.n_acc):
                progress = PGB.ProgressBar(widgets=[PGB.Percentage(), PGB.Bar(marker='-', left=' |', right='| '), PGB.Counter(), '/{0:0d} Baselines '.format(self.ia.baselines.shape[0]), PGB.ETA()], maxval=self.ia.baselines.shape[0]).start()
                for bl_iter in xrange(self.ia.baselines.shape[0]):
                    clean_area[NP.logical_and(lags <= self.horizon_delay_limits[snap_iter,bl_iter,1]+clean_window_buffer/bw, lags >= self.horizon_delay_limits[snap_iter,bl_iter,0]-clean_window_buffer/bw)] = 1
        
                    cleanstate = complex1dClean(skyvis_lag[bl_iter,:,snap_iter], lag_kernel[bl_iter,:,snap_iter], cbox=clean_area, gain=gain, maxiter=maxiter, threshold=threshold, threshold_type=threshold_type, verbose=verbose)
                    ccomponents_noiseless[bl_iter,:,snap_iter] = cleanstate['cc']
                    ccres_noiseless[bl_iter,:,snap_iter] = cleanstate['res']
    
                    cleanstate = complex1dClean(vis_lag[bl_iter,:,snap_iter], lag_kernel[bl_iter,:,snap_iter], cbox=clean_area, gain=gain, maxiter=maxiter, threshold=threshold, threshold_type=threshold_type, verbose=verbose)
                    ccomponents_noisy[bl_iter,:,snap_iter] = cleanstate['cc']
                    ccres_noisy[bl_iter,:,snap_iter] = cleanstate['res']
                    
                    progress.update(bl_iter+1)
                progress.finish()
    
        deta = lags[1] - lags[0]
        pad_factor = (1.0 + 1.0*npad/self.f.size) # to make sure visibilities after CLEANing are at the same amplitude level as before CLEANing
        cc_skyvis = NP.fft.fft(ccomponents_noiseless, axis=1) * deta * pad_factor
        cc_skyvis_res = NP.fft.fft(ccres_noiseless, axis=1) * deta * pad_factor
    
        cc_vis = NP.fft.fft(ccomponents_noisy, axis=1) * deta * pad_factor
        cc_vis_res = NP.fft.fft(ccres_noisy, axis=1) * deta * pad_factor
    
        self.lags = lags
        self.skyvis_lag = NP.fft.fftshift(skyvis_lag, axes=1)
        self.vis_lag = NP.fft.fftshift(vis_lag, axes=1)
        self.lag_kernel = NP.fft.fftshift(lag_kernel, axes=1)
        self.cc_lag_kernel = NP.fft.fftshift(lag_kernel, axes=1)        
        self.cc_skyvis_lag = NP.fft.fftshift(ccomponents_noiseless, axes=1)
        self.cc_skyvis_res_lag = NP.fft.fftshift(ccres_noiseless, axes=1)
        self.cc_vis_lag = NP.fft.fftshift(ccomponents_noisy, axes=1)
        self.cc_vis_res_lag = NP.fft.fftshift(ccres_noisy, axes=1)

        self.cc_skyvis_net_lag = self.cc_skyvis_lag + self.cc_skyvis_res_lag
        self.cc_vis_net_lag = self.cc_vis_lag + self.cc_vis_res_lag
        self.cc_lags = NP.fft.fftshift(lags)

        self.cc_skyvis_freq = cc_skyvis
        self.cc_skyvis_res_freq = cc_skyvis_res
        self.cc_vis_freq = cc_vis
        self.cc_vis_res_freq = cc_vis_res

        self.cc_skyvis_net_freq = cc_skyvis + cc_skyvis_res
        self.cc_vis_net_freq = cc_vis + cc_vis_res

        self.clean_window_buffer = clean_window_buffer
        
    #############################################################################
        
    def subband_delay_transform(self, bw_eff, freq_center=None, shape=None,
                                fftpow=None, pad=None, bpcorrect=False, action=None,
                                verbose=True):

        """
        ------------------------------------------------------------------------
        Computes delay transform on multiple frequency sub-bands with specified
        weights

        Inputs:

        bw_eff       [dictionary] dictionary with two keys 'cc' and 'sim' to
                     specify effective bandwidths (in Hz) on the selected 
                     frequency windows for subband delay 
                     transform of CLEANed and simulated visibilities 
                     respectively. The values under these keys can be a scalar, 
                     list or numpy array and are independent of each other. If 
                     a scalar value is provided, the same will be applied to all 
                     frequency windows under that key

        freq_center  [dictionary] dictionary with two keys 'cc' and 'sim' to 
                     specify frequency centers (in Hz) of the selected frequency 
                     windows for subband delay transform of CLEANed and 
                     simulated visibilities respectively. The values under these 
                     keys can be a scalar, list or numpy array and are 
                     independent of each other. If a scalar is provided, the
                     same will be applied to all frequency windows. Default=None
                     uses the center frequency from the class attribute named 
                     channels for both keys 'cc' and 'sim'

        shape        [dictionary] dictionary with two keys 'cc' and 'sim' to 
                     specify frequency window shape for subband delay transform 
                     of CLEANed and simulated visibilities respectively. Values 
                     held by the keys must be a string. Accepted values for the
                     string are 'rect' or 'RECT' (for rectangular), 'bnw' and 
                     'BNW' (for Blackman-Nuttall), and 'bhw' or 'BHW' (for 
                     Blackman-Harris). Default=None sets it to 'rect' 
                     (rectangular window) for both keys

        fftpow       [dictionary] dictionary with two keys 'cc' and 'sim' to 
                     specify the power to which the FFT of the window will be 
                     raised. The values under these keys must be a positive 
                     scalar. Default = 1.0 for each key

        pad          [dictionary] dictionary with two keys 'cc' and 'sim' to 
                     specify padding fraction relative to the number of frequency 
                     channels for CLEANed and simualted visibilities respectively. 
                     Values held by the keys must be a non-negative scalar. For 
                     e.g., a pad of 1.0 pads the frequency axis with zeros of 
                     the same width as the number of channels. After the delay 
                     transform, the transformed visibilities are downsampled by a 
                     factor of 1+pad. If a negative value is specified, delay 
                     transform will be performed with no padding. Default=None 
                     sets to padding factor to 1.0 under both keys.

        bpcorrect    [boolean] Only applicable on delay CLEANed visibilities. 
                     If True, correct for frequency weights that were applied 
                     during the original delay transform using which the delay 
                     CLEAN was done. This would flatten the bandpass after delay
                     CLEAN. If False (default), do not apply the correction, 
                     namely, inverse of bandpass weights

        action       [string or None] If set to None (default) just updates the 
                     attribute. If set to 'return_oversampled' it returns the 
                     output dictionary corresponding to oversampled delay space
                     quantities and updates its attribute 
                     subband_delay_spectra with full resolution in delay space. 
                     If set to 'return_resampled' it returns the output 
                     dictionary corresponding to resampled/downsampled delay
                     space quantities and updates the attribute.

        verbose      [boolean] If set to True (default), print diagnostic and
                     progress messages. If set to False, no such messages are
                     printed.

        Output: 

        If keyword input action is set to None (default), the output
        is internally stored in the class attributes
        subband_delay_spectra and subband_delay_spectra_resampled. If action is 
        set to 'return_oversampled', the following  
        output is returned. The output is a dictionary that contains two top
        level keys, namely, 'cc' and 'sim' denoting information about CLEAN
        and simulated visibilities respectively. Under each of these keys is
        information about delay spectra of different frequency sub-bands (n_win 
        in number) in the form of a dictionary under the following keys:
        'freq_center' 
                    [numpy array] contains the center frequencies 
                    (in Hz) of the frequency subbands of the subband
                    delay spectra. It is of size n_win. It is roughly 
                    equivalent to redshift(s)
        'freq_wts'  [numpy array] Contains frequency weights applied 
                    on each frequency sub-band during the subband delay 
                    transform. It is of size n_win x nchan. 
        'bw_eff'    [numpy array] contains the effective bandwidths 
                    (in Hz) of the subbands being delay transformed. It
                    is of size n_win. It is roughly equivalent to width 
                    in redshift or along line-of-sight
        'shape'     [string] shape of the window function applied. 
                    Accepted values are 'rect' (rectangular), 'bhw'
                    (Blackman-Harris), 'bnw' (Blackman-Nuttall). 
        'bpcorrect' [boolean] If True (default), correct for frequency
                    weights that were applied during the original 
                    delay transform using which the delay CLEAN was 
                    done. This would flatten the bandpass after delay
                    CLEAN. If False, do not apply the correction, 
                    namely, inverse of bandpass weights. This applies only 
                    CLEAned visibilities under the 'cc' key and hence is
                    present only if the top level key is 'cc' and absent
                    for key 'sim'
        'npad'      [scalar] Numbber of zero-padded channels before
                    performing the subband delay transform. 
        'lags'      [numpy array] lags of the subband delay spectra 
                    after padding in frequency during the transform. It
                    is of size nchan+npad where npad is the number of 
                    frequency channels padded specified under the key 
                    'npad'
        'lag_kernel'
                    [numpy array] delay transform of the frequency 
                    weights under the key 'freq_wts'. It is of size
                    n_bl x n_win x (nchan+npad) x n_t.
        'lag_corr_length' 
                    [numpy array] It is the correlation timescale (in 
                    pixels) of the subband delay spectra. It is 
                    proportional to inverse of effective bandwidth. It
                    is of size n_win. The unit size of a pixel is 
                    determined by the difference between adjacent pixels 
                    in lags under key 'lags' which in turn is 
                    effectively inverse of the total bandwidth 
                    (nchan x df) simulated.
        'skyvis_lag'
                    [numpy array] subband delay spectra of simulated 
                    or CLEANed noiseless visibilities, depending on whether
                    the top level key is 'cc' or 'sim' respectively,
                    after applying the frequency weights under the key 
                    'freq_wts'. It is of size 
                    n_bl x n_win x (nchan+npad) x n_t. 
        'vis_lag'   [numpy array] subband delay spectra of simulated 
                    or CLEANed noisy visibilities, depending on whether
                    the top level key is 'cc' or 'sim' respectively,
                    after applying the frequency weights under the key 
                    'freq_wts'. It is of size 
                    n_bl x n_win x (nchan+npad) x n_t. 
        'vis_noise_lag'   
                    [numpy array] subband delay spectra of simulated 
                    noise after applying the frequency weights under 
                    the key 'freq_wts'. Only present if top level key is 'sim'
                    and absent for 'cc'. It is of size 
                    n_bl x n_win x (nchan+npad) x n_t. 
        'skyvis_res_lag'
                    [numpy array] subband delay spectra of residuals
                    after delay CLEAN of simualted noiseless 
                    visibilities obtained after applying frequency 
                    weights specified under key 'freq_wts'. Only present for
                    top level key 'cc' and absent for 'sim'. It is of
                    size n_bl x n_win x (nchan+npad) x n_t
        'vis_res_lag'
                    [numpy array] subband delay spectra of residuals
                    after delay CLEAN of simualted noisy 
                    visibilities obtained after applying frequency 
                    weights specified under key 'freq_wts'. Only present for
                    top level key 'cc' and absent for 'sim'. It is of
                    size n_bl x n_win x (nchan+npad) x n_t

        If action is set to 'return_resampled', the following  
        output is returned. The output is a dictionary that contains two top
        level keys, namely, 'cc' and 'sim' denoting information about CLEAN
        and simulated visibilities respectively. Under each of these keys is
        information about delay spectra of different frequency sub-bands (n_win 
        in number) in the form of a dictionary under the following keys:
        'freq_center' 
                    [numpy array] contains the center frequencies 
                    (in Hz) of the frequency subbands of the subband
                    delay spectra. It is of size n_win. It is roughly 
                    equivalent to redshift(s)
        'bw_eff'    [numpy array] contains the effective bandwidths 
                    (in Hz) of the subbands being delay transformed. It
                    is of size n_win. It is roughly equivalent to width 
                    in redshift or along line-of-sight
        'lags'      [numpy array] lags of the resampled subband delay spectra 
                    after padding in frequency during the transform. It
                    is of size nlags where nlags is the number of 
                    independent delay bins
        'lag_kernel'
                    [numpy array] delay transform of the frequency 
                    weights under the key 'freq_wts'. It is of size
                    n_bl x n_win x nlags x n_t.
        'lag_corr_length' 
                    [numpy array] It is the correlation timescale (in 
                    pixels) of the resampled subband delay spectra. It is 
                    proportional to inverse of effective bandwidth. It
                    is of size n_win. The unit size of a pixel is 
                    determined by the difference between adjacent pixels 
                    in lags under key 'lags' which in turn is 
                    effectively inverse of the effective bandwidth 
        'skyvis_lag'
                    [numpy array] resampled subband delay spectra of simulated 
                    or CLEANed noiseless visibilities, depending on whether
                    the top level key is 'cc' or 'sim' respectively,
                    after applying the frequency weights under the key 
                    'freq_wts'. It is of size 
                    n_bl x n_win x nlags x n_t. 
        'vis_lag'   [numpy array] resampled subband delay spectra of simulated 
                    or CLEANed noisy visibilities, depending on whether
                    the top level key is 'cc' or 'sim' respectively,
                    after applying the frequency weights under the key 
                    'freq_wts'. It is of size 
                    n_bl x n_win x nlags x n_t. 
        'vis_noise_lag'   
                    [numpy array] resampled subband delay spectra of simulated 
                    noise after applying the frequency weights under 
                    the key 'freq_wts'. Only present if top level key is 'sim'
                    and absent for 'cc'. It is of size 
                    n_bl x n_win x nlags x n_t. 
        'skyvis_res_lag'
                    [numpy array] resampled subband delay spectra of residuals
                    after delay CLEAN of simualted noiseless 
                    visibilities obtained after applying frequency 
                    weights specified under key 'freq_wts'. Only present for
                    top level key 'cc' and absent for 'sim'. It is of
                    size n_bl x n_win x nlags x n_t
        'vis_res_lag'
                    [numpy array] resampled subband delay spectra of residuals
                    after delay CLEAN of simualted noisy 
                    visibilities obtained after applying frequency 
                    weights specified under key 'freq_wts'. Only present for
                    top level key 'cc' and absent for 'sim'. It is of
                    size n_bl x n_win x nlags x n_t
        ------------------------------------------------------------------------
        """

        try:
            bw_eff
        except NameError:
            raise NameError('Effective bandwidth must be specified')
        else:
            if not isinstance(bw_eff, dict):
                raise TypeError('Effective bandwidth must be specified as a dictionary')
            for key in ['cc','sim']:
                if key in bw_eff:
                    if not isinstance(bw_eff[key], (int, float, list, NP.ndarray)):
                        raise TypeError('Value of effective bandwidth must be a scalar, list or numpy array')
                    bw_eff[key] = NP.asarray(bw_eff[key]).reshape(-1)
                    if NP.any(bw_eff[key] <= 0.0):
                        raise ValueError('All values in effective bandwidth must be strictly positive')

        if freq_center is None:
            freq_center = {key: NP.asarray(self.f[self.f.size/2]).reshape(-1) for key in ['cc', 'sim']}
            # freq_center = NP.asarray(self.f[self.f.size/2]).reshape(-1)
        elif isinstance(freq_center, dict):
            for key in ['cc', 'sim']:
                if isinstance(freq_center[key], (int, float, list, NP.ndarray)):
                    freq_center[key] = NP.asarray(freq_center[key]).reshape(-1)
                    if NP.any((freq_center[key] <= self.f.min()) | (freq_center[key] >= self.f.max())):
                        raise ValueError('Value(s) of frequency center(s) must lie strictly inside the observing band')

                else:
                    raise TypeError('Values(s) of frequency center must be scalar, list or numpy array')
        else:
            raise TypeError('Input frequency center must be specified as a dictionary')

        for key in ['cc', 'sim']:
            if (bw_eff[key].size == 1) and (freq_center[key].size > 1):
                bw_eff[key] = NP.repeat(bw_eff[key], freq_center[key].size)
            elif (bw_eff[key].size > 1) and (freq_center[key].size == 1):
                freq_center[key] = NP.repeat(freq_center[key], bw_eff[key].size)
            elif bw_eff[key].size != freq_center[key].size:
                raise ValueError('Effective bandwidth(s) and frequency center(s) must have same number of elements')
            
        if shape is not None:
            if not isinstance(shape, dict):
                raise TypeError('Window shape must be specified as a dictionary')
            for key in ['cc', 'sim']:
                if not isinstance(shape[key], str):
                    raise TypeError('Window shape must be a string')
                if shape[key] not in ['rect', 'bhw', 'bnw', 'RECT', 'BHW', 'BNW']:
                    raise ValueError('Invalid value for window shape specified.')
        else:
            shape = {key: 'rect' for key in ['cc', 'sim']}
            # shape = 'rect'

        if fftpow is None:
            fftpow = {key: 1.0 for key in ['cc', 'sim']}
        else:
            if not isinstance(fftpow, dict):
                raise TypeError('Power to raise FFT of window by must be specified as a dictionary')
            for key in ['cc', 'sim']:
                if not isinstance(fftpow[key], (int, float)):
                    raise TypeError('Power to raise window FFT by must be a scalar value.')
                if fftpow[key] < 0.0:
                    raise ValueError('Power for raising FFT of window by must be positive.')

        if pad is None:
            pad = {key: 1.0 for key in ['cc', 'sim']}
        else:
            if not isinstance(pad, dict):
                raise TypeError('Padding for delay transform must be specified as a dictionary')
            for key in ['cc', 'sim']:
                if not isinstance(pad[key], (int, float)):
                    raise TypeError('pad fraction must be a scalar value.')
                if pad[key] < 0.0:
                    pad[key] = 0.0
                    if verbose:
                        print('\tPad fraction found to be negative. Resetting to 0.0 (no padding will be applied).')

        if not isinstance(bpcorrect, bool):
            raise TypeError('Input keyword bpcorrect must be of boolean type')

        vis_noise_freq = NP.copy(self.ia.vis_noise_freq)
        result = {}
        for key in ['cc', 'sim']:
            if (key == 'sim') or ((key == 'cc') and (self.cc_lags is not None)):
                freq_wts = NP.empty((bw_eff[key].size, self.f.size), dtype=NP.float_)
                frac_width = DSP.window_N2width(n_window=None, shape=shape[key], fftpow=fftpow[key], area_normalize=False, power_normalize=True)
                window_loss_factor = 1 / frac_width
                n_window = NP.round(window_loss_factor * bw_eff[key] / self.df).astype(NP.int)
                ind_freq_center, ind_channels, dfrequency = LKP.find_1NN(self.f.reshape(-1,1), freq_center[key].reshape(-1,1), distance_ULIM=0.5*self.df, remove_oob=True)
                sortind = NP.argsort(ind_channels)
                ind_freq_center = ind_freq_center[sortind]
                ind_channels = ind_channels[sortind]
                dfrequency = dfrequency[sortind]
                n_window = n_window[sortind]
    
                for i,ind_chan in enumerate(ind_channels):
                    window = NP.sqrt(frac_width * n_window[i]) * DSP.window_fftpow(n_window[i], shape=shape[key], fftpow=fftpow[key], centering=True, peak=None, area_normalize=False, power_normalize=True)
                    # window = NP.sqrt(frac_width * n_window[i]) * DSP.windowing(n_window[i], shape=shape[key], centering=True, peak=None, area_normalize=False, power_normalize=True)
                    window_chans = self.f[ind_chan] + self.df * (NP.arange(n_window[i]) - int(n_window[i]/2))
                    ind_window_chans, ind_chans, dfreq = LKP.find_1NN(self.f.reshape(-1,1), window_chans.reshape(-1,1), distance_ULIM=0.5*self.df, remove_oob=True)
                    sind = NP.argsort(ind_window_chans)
                    ind_window_chans = ind_window_chans[sind]
                    ind_chans = ind_chans[sind]
                    dfreq = dfreq[sind]
                    window = window[ind_window_chans]
                    window = NP.pad(window, ((ind_chans.min(), self.f.size-1-ind_chans.max())), mode='constant', constant_values=((0.0,0.0)))
                    freq_wts[i,:] = window
    
                bpcorrection_factor = 1.0
                npad = int(self.f.size * pad[key])
                lags = DSP.spectral_axis(self.f.size + npad, delx=self.df, use_real=False, shift=True)
    
                if key == 'cc':
                    skyvis_freq = self.cc_skyvis_freq[:,:self.f.size,:]
                    vis_freq = self.cc_vis_freq[:,:self.f.size,:]
                    skyvis_res_freq = self.cc_skyvis_res_freq[:,:self.f.size,:]
                    vis_res_freq = self.cc_vis_res_freq[:,:self.f.size,:]
                    skyvis_net_freq = self.cc_skyvis_net_freq[:,:self.f.size,:]
                    vis_net_freq = self.cc_vis_net_freq[:,:self.f.size,:]
                    if bpcorrect:
                        bpcorrection_factor = NP.where(NP.abs(self.bp_wts)>0.0, 1/self.bp_wts, 0.0)
                        bpcorrection_factor = bpcorrection_factor[:,NP.newaxis,:,:]
                else:
                    skyvis_freq = NP.copy(self.ia.skyvis_freq)
                    vis_freq = NP.copy(self.ia.vis_freq)
    
                skyvis_lag = DSP.FT1D(NP.pad(skyvis_freq[:,NP.newaxis,:,:] * self.bp[:,NP.newaxis,:,:] * freq_wts[NP.newaxis,:,:,NP.newaxis], ((0,0),(0,0),(0,npad),(0,0)), mode='constant'), ax=2, inverse=True, use_real=False, shift=True) * (npad + self.f.size) * self.df
                vis_lag = DSP.FT1D(NP.pad(vis_freq[:,NP.newaxis,:,:] * self.bp[:,NP.newaxis,:,:] * freq_wts[NP.newaxis,:,:,NP.newaxis], ((0,0),(0,0),(0,npad),(0,0)), mode='constant'), ax=2, inverse=True, use_real=False, shift=True) * (npad + self.f.size) * self.df        
                vis_noise_lag = DSP.FT1D(NP.pad(vis_noise_freq[:,NP.newaxis,:,:] * self.bp[:,NP.newaxis,:,:] * freq_wts[NP.newaxis,:,:,NP.newaxis], ((0,0),(0,0),(0,npad),(0,0)), mode='constant'), ax=2, inverse=True, use_real=False, shift=True) * (npad + self.f.size) * self.df
                lag_kernel = DSP.FT1D(NP.pad(self.bp[:,NP.newaxis,:,:] * freq_wts[NP.newaxis,:,:,NP.newaxis], ((0,0),(0,0),(0,npad),(0,0)), mode='constant'), ax=2, inverse=True, use_real=False, shift=True) * (npad + self.f.size) * self.df
                result[key] = {'freq_center': freq_center[key], 'shape': shape[key], 'freq_wts': freq_wts, 'bw_eff': bw_eff[key], 'npad': npad, 'lags': lags, 'skyvis_lag': skyvis_lag, 'vis_lag': vis_lag, 'lag_kernel': lag_kernel, 'lag_corr_length': self.f.size / NP.sum(freq_wts, axis=1)}
                if key == 'cc':
                    skyvis_res_lag = DSP.FT1D(NP.pad(skyvis_res_freq[:,NP.newaxis,:,:] * self.bp[:,NP.newaxis,:,:] * freq_wts[NP.newaxis,:,:,NP.newaxis], ((0,0),(0,0),(0,npad),(0,0)), mode='constant'), ax=2, inverse=True, use_real=False, shift=True) * (npad + self.f.size) * self.df
                    vis_res_lag = DSP.FT1D(NP.pad(vis_res_freq[:,NP.newaxis,:,:] * self.bp[:,NP.newaxis,:,:] * freq_wts[NP.newaxis,:,:,NP.newaxis], ((0,0),(0,0),(0,npad),(0,0)), mode='constant'), ax=2, inverse=True, use_real=False, shift=True) * (npad + self.f.size) * self.df
                    skyvis_net_lag = DSP.FT1D(NP.pad(skyvis_net_freq[:,NP.newaxis,:,:] * self.bp[:,NP.newaxis,:,:] * freq_wts[NP.newaxis,:,:,NP.newaxis], ((0,0),(0,0),(0,npad),(0,0)), mode='constant'), ax=2, inverse=True, use_real=False, shift=True) * (npad + self.f.size) * self.df
                    vis_net_lag = DSP.FT1D(NP.pad(vis_net_freq[:,NP.newaxis,:,:] * self.bp[:,NP.newaxis,:,:] * freq_wts[NP.newaxis,:,:,NP.newaxis], ((0,0),(0,0),(0,npad),(0,0)), mode='constant'), ax=2, inverse=True, use_real=False, shift=True) * (npad + self.f.size) * self.df
                    result[key]['vis_res_lag'] = vis_res_lag
                    result[key]['skyvis_res_lag'] = skyvis_res_lag
                    result[key]['vis_net_lag'] = vis_net_lag
                    result[key]['skyvis_net_lag'] = skyvis_net_lag
                    result[key]['bpcorrect'] = bpcorrect
                else:
                    result[key]['vis_noise_lag'] = vis_noise_lag
        if verbose:
            print('\tSub-band(s) delay transform computed')

        self.subband_delay_spectra = result

        result_resampled = {}
        for key in ['cc', 'sim']:
            if key in result:
                result_resampled[key] = {}
                result_resampled[key]['freq_center'] = result[key]['freq_center']
                result_resampled[key]['bw_eff'] = result[key]['bw_eff']
    
                downsample_factor = NP.min((self.f.size + npad) * self.df / result_resampled[key]['bw_eff'])
                result_resampled[key]['lags'] = DSP.downsampler(result[key]['lags'], downsample_factor, axis=-1, method='interp', kind='linear')
                result_resampled[key]['lag_kernel'] = DSP.downsampler(result[key]['lag_kernel'], downsample_factor, axis=2, method='interp', kind='linear')
                result_resampled[key]['skyvis_lag'] = DSP.downsampler(result[key]['skyvis_lag'], downsample_factor, axis=2, method='FFT')
                result_resampled[key]['vis_lag'] = DSP.downsampler(result[key]['vis_lag'], downsample_factor, axis=2, method='FFT')
                dlag = result_resampled[key]['lags'][1] - result_resampled[key]['lags'][0]
                result_resampled[key]['lag_corr_length'] = (1/result[key]['bw_eff']) / dlag
                if key == 'cc': 
                    result_resampled[key]['skyvis_res_lag'] = DSP.downsampler(result[key]['skyvis_res_lag'], downsample_factor, axis=2, method='FFT')
                    result_resampled[key]['vis_res_lag'] = DSP.downsampler(result[key]['vis_res_lag'], downsample_factor, axis=2, method='FFT')
                    result_resampled[key]['skyvis_net_lag'] = DSP.downsampler(result[key]['skyvis_net_lag'], downsample_factor, axis=2, method='FFT')
                    result_resampled[key]['vis_net_lag'] = DSP.downsampler(result[key]['vis_net_lag'], downsample_factor, axis=2, method='FFT')
                else:
                    result_resampled[key]['vis_noise_lag'] = DSP.downsampler(result[key]['vis_noise_lag'], downsample_factor, axis=2, method='FFT')
        if verbose:
            print('\tDownsampled Sub-band(s) delay transform computed')

        self.subband_delay_spectra_resampled = result_resampled

        if action is not None:
            if action == 'return_oversampled':
                return result
            if action == 'return_resampled':
                return result_resampled

    #############################################################################

    def subband_delay_transform_allruns(self, vis, bw_eff, freq_center=None, 
                                        shape=None, fftpow=None, pad=None, 
                                        bpcorrect=False, action=None,
                                        verbose=True):

        """
        ------------------------------------------------------------------------
        Computes delay transform on multiple frequency sub-bands with specified
        weights for multiple realizations of visibilities

        Inputs:

        vis          [numpy array] Visibilities which will be delay transformed.
                     It must be of shape (...,nbl,nchan,ntimes)

        bw_eff       [scalar, list or numpy array] effective bandwidths (in Hz) 
                     on the selected frequency windows for subband delay 
                     transform of visibilities. The values can be a scalar, list 
                     or numpy array. If a scalar value is provided, the same 
                     will be applied to all frequency windows.

        freq_center  [scalar, list or numpy array] frequency centers (in Hz) of 
                     the selected frequency windows for subband delay transform 
                     of visibilities. The values can be a scalar, list or numpy 
                     array. If a scalar is provided, the same will be applied 
                     to all frequency windows. Default=None uses the center 
                     frequency from the class attribute

        shape        [string] frequency window shape for subband delay transform 
                     of visibilities. It must be a string. Accepted values for the
                     string are 'rect' or 'RECT' (for rectangular), 'bnw' and 
                     'BNW' (for Blackman-Nuttall), and 'bhw' or 'BHW' (for 
                     Blackman-Harris). Default=None sets it to 'rect' 
                     (rectangular window)

        fftpow       [scalar] the power to which the FFT of the window will be 
                     raised. The value must be a positive scalar. Default = 1.0 

        pad          [scalar] padding fraction relative to the number of 
                     frequency channels. Value must be a non-negative scalar. 
                     For e.g., a pad of 1.0 pads the frequency axis with zeros 
                     of the same width as the number of channels. After the 
                     delay transform, the transformed visibilities are 
                     downsampled by a factor of 1+pad. If a negative value is 
                     specified, delay transform will be performed with no 
                     padding. Default=None sets to padding factor to 1.0

        action       [string or None] If set to 'return_oversampled' it returns 
                     the output dictionary corresponding to oversampled delay 
                     space quantities with full resolution in delay space. If 
                     set to None (default) or 'return_resampled' it returns the 
                     output dictionary corresponding to resampled/downsampled 
                     delay space quantities.

        verbose      [boolean] If set to True (default), print diagnostic and
                     progress messages. If set to False, no such messages are
                     printed.

        Output: 

        The output is a dictionary that contains information about delay spectra 
        of different frequency sub-bands (n_win in number). If action is set to
        'return_resampled', it contains the following keys and values:
        'freq_center' 
                    [numpy array] contains the center frequencies 
                    (in Hz) of the frequency subbands of the subband
                    delay spectra. It is of size n_win. It is roughly 
                    equivalent to redshift(s)
        'freq_wts'  [numpy array] Contains frequency weights applied 
                    on each frequency sub-band during the subband delay 
                    transform. It is of size n_win x nchan. 
        'bw_eff'    [numpy array] contains the effective bandwidths 
                    (in Hz) of the subbands being delay transformed. It
                    is of size n_win. It is roughly equivalent to width 
                    in redshift or along line-of-sight
        'shape'     [string] shape of the window function applied. 
                    Accepted values are 'rect' (rectangular), 'bhw'
                    (Blackman-Harris), 'bnw' (Blackman-Nuttall). 
        'npad'      [scalar] Numbber of zero-padded channels before
                    performing the subband delay transform. 
        'lags'      [numpy array] lags of the subband delay spectra 
                    after padding in frequency during the transform. It
                    is of size nchan+npad where npad is the number of 
                    frequency channels padded specified under the key 
                    'npad'
        'lag_kernel'
                    [numpy array] delay transform of the frequency 
                    weights under the key 'freq_wts'. It is of size
                    n_win x (1 x 1 x ... nruns times) x n_bl x
                    (nchan+npad) x n_t.
        'lag_corr_length' 
                    [numpy array] It is the correlation timescale (in 
                    pixels) of the subband delay spectra. It is 
                    proportional to inverse of effective bandwidth. It
                    is of size n_win. The unit size of a pixel is 
                    determined by the difference between adjacent pixels 
                    in lags under key 'lags' which in turn is 
                    effectively inverse of the total bandwidth 
                    (nchan x df) simulated. It is of size n_win
        'vis_lag'   [numpy array] subband delay spectra of visibilities, 
                    after applying the frequency weights under the key 
                    'freq_wts'. It is of size 
                    n_win x (n1xn2x... n_runs dims) x n_bl x (nchan+npad) x 
                    x n_t. 

        If action is set to 'return_resampled', the following  
        output is returned. The output is a dictionary that contains  
        information about delay spectra of different frequency sub-bands 
        (n_win in number) with the following keys and values:
        'freq_center' 
                    [numpy array] contains the center frequencies 
                    (in Hz) of the frequency subbands of the subband
                    delay spectra. It is of size n_win. It is roughly 
                    equivalent to redshift(s)
        'bw_eff'    [numpy array] contains the effective bandwidths 
                    (in Hz) of the subbands being delay transformed. It
                    is of size n_win. It is roughly equivalent to width 
                    in redshift or along line-of-sight
        'lags'      [numpy array] lags of the resampled subband delay spectra 
                    after padding in frequency during the transform. It
                    is of size nlags where nlags is the number of 
                    independent delay bins
        'lag_kernel'
                    [numpy array] delay transform of the frequency 
                    weights under the key 'freq_wts'. It is of size
                    n_win x (1 x 1 x ... nruns times) x n_bl x nlags x n_t
        'lag_corr_length' 
                    [numpy array] It is the correlation timescale (in 
                    pixels) of the subband delay spectra. It is 
                    proportional to inverse of effective bandwidth. It
                    is of size n_win. The unit size of a pixel is 
                    determined by the difference between adjacent pixels 
                    in lags under key 'lags' which in turn is 
                    effectively inverse of the total bandwidth 
                    (nchan x df) simulated. It is of size n_win
        'vis_lag'   [numpy array] subband delay spectra of visibilities, 
                    after applying the frequency weights under the key 
                    'freq_wts'. It is of size 
                    n_win x (n1xn2x... n_runs dims) x n_bl x nlags x n_t
        ------------------------------------------------------------------------
        """

        try:
            vis, bw_eff
        except NameError:
            raise NameError('Input visibilities and effective bandwidth must be specified')
        else:
            if not isinstance(vis, NP.ndarray):
                raise TypeError('Input vis must be a numpy array')
            elif vis.ndim < 3:
                raise ValueError('Input vis must be at least 3-dimensional')
            elif vis.shape[-3:] == (self.ia.baselines.shape[0],self.f.size,self.n_acc):
                if vis.ndim == 3:
                    shp = (1,) + vis.shape
                else:
                    shp = vis.shape
                vis = vis.reshape(shp)
            else:
                raise ValueError('Input vis does not have compatible shape')
            
            if not isinstance(bw_eff, (int, float, list, NP.ndarray)):
                raise TypeError('Value of effective bandwidth must be a scalar, list or numpy array')
            bw_eff = NP.asarray(bw_eff).reshape(-1)
            if NP.any(bw_eff <= 0.0):
                raise ValueError('All values in effective bandwidth must be strictly positive')

        if freq_center is None:
            freq_center = NP.asarray(self.f[self.f.size/2]).reshape(-1)
        elif isinstance(freq_center, (int, float, list, NP.ndarray)):
            freq_center = NP.asarray(freq_center).reshape(-1)
            if NP.any((freq_center <= self.f.min()) | (freq_center >= self.f.max())):
                raise ValueError('Value(s) of frequency center(s) must lie strictly inside the observing band')
        else:
            raise TypeError('Values(s) of frequency center must be scalar, list or numpy array')

        if (bw_eff.size == 1) and (freq_center.size > 1):
            bw_eff = NP.repeat(bw_eff, freq_center.size)
        elif (bw_eff.size > 1) and (freq_center.size == 1):
            freq_center = NP.repeat(freq_center, bw_eff.size)
        elif bw_eff.size != freq_center.size:
            raise ValueError('Effective bandwidth(s) and frequency center(s) must have same number of elements')
            
        if shape is not None:
            if not isinstance(shape, str):
                raise TypeError('Window shape must be a string')
            if shape.lower() not in ['rect', 'bhw', 'bnw']:
                raise ValueError('Invalid value for window shape specified.')
        else:
            shape = 'rect'

        if fftpow is None:
            fftpow = 1.0
        else:
            if not isinstance(fftpow, (int, float)):
                raise TypeError('Power to raise window FFT by must be a scalar value.')
            if fftpow < 0.0:
                raise ValueError('Power for raising FFT of window by must be positive.')

        if pad is None:
            pad = 1.0
        else:
            if not isinstance(pad, (int, float)):
                raise TypeError('pad fraction must be a scalar value.')
            if pad < 0.0:
                pad = 0.0
                if verbose:
                    print('\tPad fraction found to be negative. Resetting to 0.0 (no padding will be applied).')

        result = {}
        freq_wts = NP.empty((bw_eff.size, self.f.size), dtype=NP.float_)
        frac_width = DSP.window_N2width(n_window=None, shape=shape, fftpow=fftpow, area_normalize=False, power_normalize=True)
        window_loss_factor = 1 / frac_width
        n_window = NP.round(window_loss_factor * bw_eff / self.df).astype(NP.int)
        ind_freq_center, ind_channels, dfrequency = LKP.find_1NN(self.f.reshape(-1,1), freq_center.reshape(-1,1), distance_ULIM=0.5*self.df, remove_oob=True)
        sortind = NP.argsort(ind_channels)
        ind_freq_center = ind_freq_center[sortind]
        ind_channels = ind_channels[sortind]
        dfrequency = dfrequency[sortind]
        n_window = n_window[sortind]

        for i,ind_chan in enumerate(ind_channels):
            window = NP.sqrt(frac_width * n_window[i]) * DSP.window_fftpow(n_window[i], shape=shape, fftpow=fftpow, centering=True, peak=None, area_normalize=False, power_normalize=True)
            window_chans = self.f[ind_chan] + self.df * (NP.arange(n_window[i]) - int(n_window[i]/2))
            ind_window_chans, ind_chans, dfreq = LKP.find_1NN(self.f.reshape(-1,1), window_chans.reshape(-1,1), distance_ULIM=0.5*self.df, remove_oob=True)
            sind = NP.argsort(ind_window_chans)
            ind_window_chans = ind_window_chans[sind]
            ind_chans = ind_chans[sind]
            dfreq = dfreq[sind]
            window = window[ind_window_chans]
            window = NP.pad(window, ((ind_chans.min(), self.f.size-1-ind_chans.max())), mode='constant', constant_values=((0.0,0.0)))
            freq_wts[i,:] = window

        freq_wts = freq_wts.reshape((bw_eff.size,)+tuple(NP.ones(len(vis.shape[:-3]),dtype=NP.int))+(1,self.f.size,1))
        bp = self.bp.reshape(tuple(NP.ones(len(vis.shape[:-3]),dtype=NP.int))+self.bp.shape)
        npad = int(self.f.size * pad)
        lags = DSP.spectral_axis(self.f.size + npad, delx=self.df, use_real=False, shift=True)

        pad_shape = [[0,0]] + NP.zeros((len(vis.shape[:-3]),2), dtype=NP.int).tolist()
        pad_shape += [[0,0], [0,npad], [0,0]]
        vis_lag = DSP.FT1D(NP.pad(vis[NP.newaxis,...] * bp[NP.newaxis,...] * freq_wts, pad_shape, mode='constant'), ax=-2, inverse=True, use_real=False, shift=True) * (npad + self.f.size) * self.df
        lag_kernel = DSP.FT1D(NP.pad(bp[NP.newaxis,...] * freq_wts, pad_shape, mode='constant'), ax=-2, inverse=True, use_real=False, shift=True) * (npad + self.f.size) * self.df
        result = {'freq_center': freq_center, 'shape': shape, 'freq_wts': freq_wts, 'bw_eff': bw_eff, 'npad': npad, 'lags': lags, 'vis_lag': vis_lag, 'lag_kernel': lag_kernel, 'lag_corr_length': self.f.size / NP.squeeze(NP.sum(freq_wts, axis=-2))}

        if verbose:
            print('\tSub-band(s) delay transform computed')

        if action is not None:
            action = 'return_resampled'
        if action == 'return_oversampled':
            return result
        elif action == 'return_resampled':
            downsample_factor = NP.min((self.f.size + npad) * self.df / result['bw_eff'])
            result['lags'] = DSP.downsampler(result['lags'], downsample_factor, axis=-1, method='interp', kind='linear')
            result['lag_kernel'] = DSP.downsampler(result['lag_kernel'], downsample_factor, axis=-2, method='interp', kind='linear')
            result['vis_lag'] = DSP.downsampler(result['vis_lag'], downsample_factor, axis=-2, method='FFT')
            dlag = result['lags'][1] - result['lags'][0]
            result['lag_corr_length'] = (1/result['bw_eff']) / dlag
            return result
        else:
            raise ValueError('Invalid value specified for keyword input action')

        if verbose:
            print('\tDownsampled Sub-band(s) delay transform computed')

    #############################################################################

    def subband_delay_transform_closure_phase(self, bw_eff, cpinfo=None,
                                              antenna_triplets=None,
                                              specsmooth_info=None,
                                              delay_filter_info=None,
                                              spectral_window_info=None,
                                              freq_center=None, shape=None, 
                                              fftpow=None, pad=None, action=None,
                                              verbose=True):

        """
        ------------------------------------------------------------------------
        Computes delay transform of closure phases on antenna triplets on 
        multiple frequency sub-bands with specified weights. It will have units 
        of Hz

        Inputs:

        bw_eff      [scalar or numpy array] effective bandwidths (in Hz) on the 
                    selected frequency windows for subband delay transform of 
                    closure phases. If a scalar value is provided, the same 
                    will be applied to all frequency windows

        cpinfo      [dictionary] If set to None, it will be determined based on
                    other inputs. Otherwise, it will be used directly. The 
                    dictionary will contain the following keys and values:
                    'closure_phase_skyvis'  [numpy array] [optional] Closure 
                                            phases (in radians) for the given 
                                            antenna triplets from the noiseless 
                                            visibilities. It is of shape
                                            ntriplets x ... x nchan x ntimes
                    'closure_phase_vis'     [numpy array] [optional] Closure 
                                            phases (in radians) for the given 
                                            antenna triplets for noisy 
                                            visibilities. It is of shape 
                                            ntriplets x ... x nchan x ntimes
                    'closure_phase_noise'   [numpy array] [optional] Closure 
                                            phases (in radians) for the given 
                                            antenna triplets for thermal noise 
                                            in visibilities. It is of shape 
                                            ntriplets x ... x nchan x ntimes
                    'antenna_triplets'      [list of tuples] List of 
                                            three-element tuples of antenna IDs 
                                            for which the closure phases are 
                                            calculated.
                    'baseline_triplets'     [numpy array] List of 3x3 numpy 
                                            arrays. Each 3x3 unit in the list 
                                            represents triplets of baseline 
                                            vectors where the three rows denote 
                                            the three baselines in the triplet 
                                            and the three columns define the x-, 
                                            y- and z-components of the triplet. 
                                            The number of 3x3 unit elements in 
                                            the list will equal the number of 
                                            elements in the list under key 
                                            'antenna_triplets'. 

        antenna_triplets
                    [list of tuples] List of antenna ID triplets where each 
                    triplet is given as a tuple. If set to None (default), all
                    the unique triplets based on the antenna layout attribute
                    in class InterferometerArray

        specsmooth_info         
                    [NoneType or dictionary] Spectral smoothing window to be 
                    applied prior to the delay transform. If set to None, no 
                    smoothing is done. This is usually set if spectral 
                    smoothing is to be done such as in the case of RFI. The 
                    smoothing window parameters are specified using the
                    following keys and values:
                    'op_type'     [string] Smoothing operation type. 
                                  Default='median' (currently accepts only 
                                  'median' or 'interp'). 
                    'window_size' [integer] Size of smoothing window (in 
                                  pixels) along frequency axis. Applies only
                                  if op_type is set to 'median'
                    'maskchans'   [NoneType or numpy array] Numpy boolean array
                                  of size nchan. False entries imply those
                                  channels are not masked and will be used in 
                                  in interpolation while True implies they are
                                  masked and will not be used in determining the
                                  interpolation function. If set to None, all
                                  channels are assumed to be unmasked (False).
                    'evalchans'   [NoneType or numpy array] Channel numbers at 
                                  which visibilities are to be evaluated. Will 
                                  be useful for filling in RFI flagged channels.
                                  If set to None, all channels will be evaluated
                    'noiseRMS'    [NoneType or scalar or numpy array] If set to 
                                  None (default), the rest of the parameters are 
                                  used in determining the RMS of thermal noise. 
                                  If specified as scalar, all other parameters 
                                  will be ignored in estimating noiseRMS and 
                                  this value will be used instead. If specified 
                                  as a numpy array, it must be of shape 
                                  broadcastable to (nbl,nchan,ntimes). So 
                                  accpeted shapes can be (1,1,1), (1,1,ntimes), 
                                  (1,nchan,1), (nbl,1,1), (1,nchan,ntimes), 
                                  (nbl,nchan,1), (nbl,1,ntimes), or 
                                  (nbl,nchan,ntimes). 

        delay_filter_info
                    [NoneType or dictionary] Info containing delay filter 
                    parameters. If set to None (default), no delay filtering is
                    performed. Otherwise, delay filter is applied on each of the
                    visibilities in the triplet before computing the closure
                    phases. The delay filter parameters are specified in a 
                    dictionary as follows:
                    'type'      [string] 'horizon' (default) or 'regular'. If
                                set to 'horizon', the horizon delay limits are
                                estimated from the respective baseline lengths
                                in the triplet. If set to 'regular', the extent
                                of the filter is determined by the 'min' and
                                'width' keys (see below). 
                    'min'       [scalar] Non-negative number (in seconds) that
                                specifies the minimum delay in the filter span.
                                If not specified, it is assumed to be 0. If 
                                'type' is set to 'horizon', the 'min' is ignored 
                                and set to 0. 
                    'width'     [scalar] Non-negative number (in numbers of 
                                inverse bandwidths). If 'type' is set to 
                                'horizon', the width represents the delay 
                                buffer beyond the horizon. If 'type' is set to
                                'regular', this number has to be positive and
                                determines the span of the filter starting from
                                the minimum delay in key 'min'. 
                    'mode'      [string] 'discard' (default) or 'retain'. If set
                                to 'discard', the span defining the filter is
                                discarded and the rest retained. If set to 
                                'retain', the span defining the filter is 
                                retained and the rest discarded. For example, 
                                if 'type' is set to 'horizon' and 'mode' is set
                                to 'discard', the horizon-to-horizon is 
                                filtered out (discarded).

        spectral_window_info    
                    [NoneType or dictionary] Spectral window parameters to 
                    determine the spectral weights and apply to the visibilities 
                    in the frequency domain before filtering in the delay domain. 
                    THESE PARAMETERS ARE APPLIED ON THE INDIVIDUAL VISIBILITIES 
                    THAT GO INTO THE CLOSURE PHASE. THESE ARE NOT TO BE CONFUSED 
                    WITH THE PARAMETERS THAT WILL BE USED IN THE ACTUAL DELAY 
                    TRANSFORM OF CLOSURE PHASE SPECTRA WHICH ARE SPECIFIED
                    SEPARATELY FURTHER BELOW. 
                    If set to None (default), unity spectral weights are applied. 
                    If spectral weights are to be applied, it must be a provided 
                    as a dictionary with the following keys and values:
                    bw_eff       [scalar] effective bandwidths (in Hz) for the 
                                 spectral window
                    freq_center  [scalar] frequency center (in Hz) for the 
                                 spectral window
                    shape        [string] frequency window shape for the 
                                 spectral window. Accepted values are 'rect' or 
                                 'RECT' (for rectangular), 'bnw' and 'BNW' (for 
                                 Blackman-Nuttall), and 'bhw' or 'BHW' (for 
                                 Blackman-Harris). Default=None sets it to 'rect' 
                    fftpow       [scalar] power to which the FFT of the window 
                                 will be raised. The value must be a positive 
                                 scalar. 

        freq_center [scalar, list or numpy array] frequency centers (in Hz) of 
                    the selected frequency windows for subband delay transform 
                    of closure phases. The value can be a scalar, list or numpy 
                    array. If a scalar is provided, the same will be applied to 
                    all frequency windows. Default=None uses the center 
                    frequency from the class attribute named channels

        shape       [string] frequency window shape for subband delay transform 
                    of closure phases. Accepted values for the string are 
                    'rect' or 'RECT' (for rectangular), 'bnw' and 'BNW' (for 
                    Blackman-Nuttall), and 'bhw' or 'BHW' (for 
                    Blackman-Harris). Default=None sets it to 'rect' 
                    (rectangular window)

        fftpow      [scalar] the power to which the FFT of the window will be 
                    raised. The value must be a positive scalar. Default = 1.0

        pad         [scalar] padding fraction relative to the number of 
                    frequency channels for closure phases. Value must be a 
                    non-negative scalar. For e.g., a pad of 1.0 pads the 
                    frequency axis with zeros of the same width as the number 
                    of channels. After the delay transform, the transformed 
                    closure phases are downsampled by a factor of 1+pad. If a 
                    negative value is specified, delay transform will be 
                    performed with no padding. Default=None sets to padding 
                    factor to 1.0

        action      [string or None] If set to None (default) just updates the 
                    attribute. If set to 'return_oversampled' it returns the 
                    output dictionary corresponding to oversampled delay space
                    quantities with full resolution in delay space. If set to 
                    None (default) or 'return_resampled', it returns the output 
                    dictionary corresponding to resampled or downsampled delay 
                    space quantities.

        verbose     [boolean] If set to True (default), print diagnostic and 
                    progress messages. If set to False, no such messages are
                    printed.

        Output: 

        If keyword input action is set to 'return_oversampled', the following  
        output is returned. The output is a dictionary that contains information 
        about delay spectra of different frequency sub-bands (n_win in number) 
        under the following keys:
        'antenna_triplets'
                    [list of tuples] List of antenna ID triplets where each 
                    triplet is given as a tuple. Closure phase delay spectra in
                    subbands is computed for each of these antenna triplets
        'baseline_triplets'     
                    [numpy array] List of 3x3 numpy arrays. Each 3x3
                    unit in the list represents triplets of baseline
                    vectors where the three rows denote the three 
                    baselines in the triplet and the three columns 
                    define the x-, y- and z-components of the 
                    triplet. The number of 3x3 unit elements in the 
                    list will equal the number of elements in the 
                    list under key 'antenna_triplets'. Closure phase delay 
                    spectra in subbands is computed for each of these baseline
                    triplets which correspond to the antenna triplets
        'freq_center' 
                    [numpy array] contains the center frequencies 
                    (in Hz) of the frequency subbands of the subband
                    delay spectra. It is of size n_win. It is roughly 
                    equivalent to redshift(s)
        'freq_wts'  [numpy array] Contains frequency weights applied 
                    on each frequency sub-band during the subband delay 
                    transform. It is of size n_win x nchan. 
        'bw_eff'    [numpy array] contains the effective bandwidths 
                    (in Hz) of the subbands being delay transformed. It
                    is of size n_win. It is roughly equivalent to width 
                    in redshift or along line-of-sight
        'shape'     [string] shape of the window function applied. 
                    Accepted values are 'rect' (rectangular), 'bhw'
                    (Blackman-Harris), 'bnw' (Blackman-Nuttall). 
        'npad'      [scalar] Numbber of zero-padded channels before
                    performing the subband delay transform. 
        'lags'      [numpy array] lags of the subband delay spectra 
                    after padding in frequency during the transform. It
                    is of size nchan+npad where npad is the number of 
                    frequency channels padded specified under the key 
                    'npad'
        'lag_kernel'
                    [numpy array] delay transform of the frequency 
                    weights under the key 'freq_wts'. It is of size
                    n_triplets x ... x n_win x (nchan+npad) x n_t.
        'lag_corr_length' 
                    [numpy array] It is the correlation timescale (in 
                    pixels) of the subband delay spectra. It is 
                    proportional to inverse of effective bandwidth. It
                    is of size n_win. The unit size of a pixel is 
                    determined by the difference between adjacent pixels 
                    in lags under key 'lags' which in turn is 
                    effectively inverse of the total bandwidth 
                    (nchan x df) simulated.
        'closure_phase_skyvis'
                    [numpy array] subband delay spectra of closure phases
                    of noiseless sky visiblities from the specified 
                    antenna triplets. It is of size n_triplets x ... n_win x 
                    nlags x n_t. It is in units of Hz
        'closure_phase_vis'
                    [numpy array] subband delay spectra of closure phases
                    of noisy sky visiblities from the specified antenna 
                    triplets. It is of size n_triplets x ... x n_win x 
                    nlags x n_t. It is in units of Hz
        'closure_phase_noise'
                    [numpy array] subband delay spectra of closure phases
                    of noise visiblities from the specified antenna triplets.
                    It is of size n_triplets x ... x n_win x nlags x n_t. It 
                    is in units of Hz

        If action is set to 'return_resampled', the following  
        output is returned. The output is a dictionary that contains 
        information about closure phases. Under each of these keys is
        information about delay spectra of different frequency sub-bands 
        (n_win in number) under the following keys:
        'antenna_triplets'
                    [list of tuples] List of antenna ID triplets where each 
                    triplet is given as a tuple. Closure phase delay spectra in
                    subbands is computed for each of these antenna triplets
        'baseline_triplets'     
                    [numpy array] List of 3x3 numpy arrays. Each 3x3
                    unit in the list represents triplets of baseline
                    vectors where the three rows denote the three 
                    baselines in the triplet and the three columns 
                    define the x-, y- and z-components of the 
                    triplet. The number of 3x3 unit elements in the 
                    list will equal the number of elements in the 
                    list under key 'antenna_triplets'. Closure phase delay 
                    spectra in subbands is computed for each of these baseline
                    triplets which correspond to the antenna triplets
        'freq_center' 
                    [numpy array] contains the center frequencies 
                    (in Hz) of the frequency subbands of the subband
                    delay spectra. It is of size n_win. It is roughly 
                    equivalent to redshift(s)
        'bw_eff'    [numpy array] contains the effective bandwidths 
                    (in Hz) of the subbands being delay transformed. It
                    is of size n_win. It is roughly equivalent to width 
                    in redshift or along line-of-sight
        'lags'      [numpy array] lags of the resampled subband delay spectra 
                    after padding in frequency during the transform. It
                    is of size nlags where nlags is the number of 
                    independent delay bins
        'lag_kernel'
                    [numpy array] delay transform of the frequency 
                    weights under the key 'freq_wts'. It is of size
                    n_triplets x ... x n_win x nlags x n_t.
        'lag_corr_length' 
                    [numpy array] It is the correlation timescale (in 
                    pixels) of the resampled subband delay spectra. It is 
                    proportional to inverse of effective bandwidth. It
                    is of size n_win. The unit size of a pixel is 
                    determined by the difference between adjacent pixels 
                    in lags under key 'lags' which in turn is 
                    effectively inverse of the effective bandwidth 
        'closure_phase_skyvis'
                    [numpy array] subband delay spectra of closure phases
                    of noiseless sky visiblities from the specified 
                    antenna triplets. It is of size n_triplets x ... x n_win x 
                    nlags x n_t. It is in units of Hz
        'closure_phase_vis'
                    [numpy array] subband delay spectra of closure phases
                    of noisy sky visiblities from the specified antenna 
                    triplets. It is of size n_triplets x ... x n_win x 
                    nlags x n_t. It is in units of Hz
        'closure_phase_noise'
                    [numpy array] subband delay spectra of closure phases
                    of noise visiblities from the specified antenna triplets.
                    It is of size n_triplets x ... x n_win x nlags x n_t. It is 
                    in units of Hz
        ------------------------------------------------------------------------
        """

        try:
            bw_eff
        except NameError:
            raise NameError('Effective bandwidth must be specified')
        else:
            if not isinstance(bw_eff, (int, float, list, NP.ndarray)):
                raise TypeError('Value of effective bandwidth must be a scalar, list or numpy array')
            bw_eff = NP.asarray(bw_eff).reshape(-1)
            if NP.any(bw_eff <= 0.0):
                raise ValueError('All values in effective bandwidth must be strictly positive')
        if freq_center is None:
            freq_center = NP.asarray(self.f[self.f.size/2]).reshape(-1)
        elif isinstance(freq_center, (int, float, list, NP.ndarray)):
            freq_center = NP.asarray(freq_center).reshape(-1)
            if NP.any((freq_center <= self.f.min()) | (freq_center >= self.f.max())):
                raise ValueError('Value(s) of frequency center(s) must lie strictly inside the observing band')
        else:
            raise TypeError('Values(s) of frequency center must be scalar, list or numpy array')

        if (bw_eff.size == 1) and (freq_center.size > 1):
            bw_eff = NP.repeat(bw_eff, freq_center.size)
        elif (bw_eff.size > 1) and (freq_center.size == 1):
            freq_center = NP.repeat(freq_center, bw_eff.size)
        elif bw_eff.size != freq_center.size:
            raise ValueError('Effective bandwidth(s) and frequency center(s) must have same number of elements')
            
        if shape is not None:
            if not isinstance(shape, str):
                raise TypeError('Window shape must be a string')
            if shape not in ['rect', 'bhw', 'bnw', 'RECT', 'BHW', 'BNW']:
                raise ValueError('Invalid value for window shape specified.')
        else:
            shape = 'rect'

        if fftpow is None:
            fftpow = 1.0
        else:
            if not isinstance(fftpow, (int, float)):
                raise TypeError('Power to raise window FFT by must be a scalar value.')
            if fftpow < 0.0:
                raise ValueError('Power for raising FFT of window by must be positive.')

        if pad is None:
            pad = 1.0
        else:
            if not isinstance(pad, (int, float)):
                raise TypeError('pad fraction must be a scalar value.')
            if pad < 0.0:
                pad = 0.0
                if verbose:
                    print('\tPad fraction found to be negative. Resetting to 0.0 (no padding will be applied).')

        if cpinfo is not None:
            if not isinstance(cpinfo, dict):
                raise TypeError('Input cpinfo must be a dictionary')
        else:
            cpinfo = self.ia.getClosurePhase(antenna_triplets=antenna_triplets, specsmooth_info=specsmooth_info, delay_filter_info=delay_filter_info, spectral_window_info=spectral_window_info)
        result = {'antenna_triplets': cpinfo['antenna_triplets'], 'baseline_triplets': cpinfo['baseline_triplets']}

        freq_wts = NP.empty((bw_eff.size, self.f.size), dtype=NP.float_)
        frac_width = DSP.window_N2width(n_window=None, shape=shape, fftpow=fftpow, area_normalize=False, power_normalize=True)
        window_loss_factor = 1 / frac_width
        n_window = NP.round(window_loss_factor * bw_eff / self.df).astype(NP.int)
        ind_freq_center, ind_channels, dfrequency = LKP.find_1NN(self.f.reshape(-1,1), freq_center.reshape(-1,1), distance_ULIM=0.5*self.df, remove_oob=True)
        sortind = NP.argsort(ind_channels)
        ind_freq_center = ind_freq_center[sortind]
        ind_channels = ind_channels[sortind]
        dfrequency = dfrequency[sortind]
        n_window = n_window[sortind]

        for i,ind_chan in enumerate(ind_channels):
            window = NP.sqrt(frac_width * n_window[i]) * DSP.window_fftpow(n_window[i], shape=shape, fftpow=fftpow, centering=True, peak=None, area_normalize=False, power_normalize=True)
            window_chans = self.f[ind_chan] + self.df * (NP.arange(n_window[i]) - int(n_window[i]/2))
            ind_window_chans, ind_chans, dfreq = LKP.find_1NN(self.f.reshape(-1,1), window_chans.reshape(-1,1), distance_ULIM=0.5*self.df, remove_oob=True)
            sind = NP.argsort(ind_window_chans)
            ind_window_chans = ind_window_chans[sind]
            ind_chans = ind_chans[sind]
            dfreq = dfreq[sind]
            window = window[ind_window_chans]
            window = NP.pad(window, ((ind_chans.min(), self.f.size-1-ind_chans.max())), mode='constant', constant_values=((0.0,0.0)))
            freq_wts[i,:] = window

        npad = int(self.f.size * pad)
        lags = DSP.spectral_axis(self.f.size + npad, delx=self.df, use_real=False, shift=True)
    
        # lag_kernel = DSP.FT1D(NP.pad(self.bp[:,NP.newaxis,:,:] * freq_wts[NP.newaxis,:,:,NP.newaxis], ((0,0),(0,0),(0,npad),(0,0)), mode='constant'), ax=2, inverse=True, use_real=False, shift=True) * (npad + self.f.size) * self.df
        # lag_kernel = DSP.FT1D(NP.pad(freq_wts[NP.newaxis,:,:,NP.newaxis], ((0,0),(0,0),(0,npad),(0,0)), mode='constant'), ax=-2, inverse=True, use_real=False, shift=True) * (npad + self.f.size) * self.df
        result = {'freq_center': freq_center, 'shape': shape, 'freq_wts': freq_wts, 'bw_eff': bw_eff, 'npad': npad, 'lags': lags, 'lag_corr_length': self.f.size / NP.sum(freq_wts, axis=-1)}

        for key in cpinfo:
            if key in ['closure_phase_skyvis', 'closure_phase_vis', 'closure_phase_noise']:
                available_CP_key = key
                ndim_padtuple = [(0,0) for i in range(1+len(cpinfo[key].shape[:-2]))] + [(0,npad), (0,0)]
                result[key] = DSP.FT1D(NP.pad(NP.exp(-1j*cpinfo[key].reshape(cpinfo[key].shape[:-2]+(1,)+cpinfo[key].shape[-2:])) * freq_wts.reshape(tuple(NP.ones(len(cpinfo[key].shape[:-2])).astype(int))+freq_wts.shape+(1,)), ndim_padtuple, mode='constant'), ax=-2, inverse=True, use_real=False, shift=True) * (npad + self.f.size) * self.df
                # result[key] = DSP.FT1D(NP.pad(NP.exp(-1j*cpinfo[key][:,NP.newaxis,:,:]) * freq_wts[NP.newaxis,:,:,NP.newaxis], ((0,0),(0,0),(0,npad),(0,0)), mode='constant'), ax=-2, inverse=True, use_real=False, shift=True) * (npad + self.f.size) * self.df
        lag_kernel = DSP.FT1D(NP.pad(freq_wts.reshape(tuple(NP.ones(len(cpinfo[available_CP_key].shape[:-2])).astype(int))+freq_wts.shape+(1,)), ndim_padtuple, mode='constant'), ax=-2, inverse=True, use_real=False, shift=True) * (npad + self.f.size) * self.df
        result['lag_kernel'] = lag_kernel
        if verbose:
            print('\tSub-band(s) delay transform computed')

        result_resampled = {'antenna_triplets': cpinfo['antenna_triplets'], 'baseline_triplets': cpinfo['baseline_triplets']}
        result_resampled['freq_center'] = result['freq_center']
        result_resampled['bw_eff'] = result['bw_eff']
        result_resampled['freq_wts'] = result['freq_wts']
    
        downsample_factor = NP.min((self.f.size + npad) * self.df / result_resampled['bw_eff'])
        result_resampled['lags'] = DSP.downsampler(result['lags'], downsample_factor, axis=-1, method='interp', kind='linear')
        result_resampled['lag_kernel'] = DSP.downsampler(result['lag_kernel'], downsample_factor, axis=-2, method='interp', kind='linear')
        dlag = result_resampled['lags'][1] - result_resampled['lags'][0]
        result_resampled['lag_corr_length'] = (1/result['bw_eff']) / dlag
        for key in ['closure_phase_skyvis', 'closure_phase_vis', 'closure_phase_noise']:
            if key in result:
                result_resampled[key] = DSP.downsampler(result[key], downsample_factor, axis=-2, method='FFT')

        if verbose:
            print('\tDownsampled Sub-band(s) delay transform computed')

        if (action is None) or (action.lower() == 'return_resampled'):
            return result_resampled
        elif action.lower() == 'return_oversampled':
            return result
        else:
            raise ValueError('Invalid action specified')

################################################################################

    def get_horizon_delay_limits(self, phase_center=None,
                                 phase_center_coords=None):

        """
        -------------------------------------------------------------------------
        Estimates the delay envelope determined by the sky horizon for the 
        baseline(s) for the phase centers 
    
        Inputs:
    
        phase_center
                [numpy array] Phase center of the observation as 2-column or
                3-column numpy array. Two columns are used when it is specified
                in 'hadec' or 'altaz' coordinates as indicated by the input 
                phase_center_coords or by three columns when 'dircos' coordinates 
                are used. This is where the telescopes will be phased up to as 
                reference. Coordinate system for the phase_center is specified 
                by another input phase_center_coords. Default=None implies the 
                corresponding attribute from the DelaySpectrum instance is used.
                This is a Nx2 or Nx3 array

        phase_center_coords
                [string] Coordinate system for array phase center. Accepted 
                values are 'hadec' (HA-Dec), 'altaz' (Altitude-Azimuth) or
                'dircos' (direction cosines). Default=None implies the 
                corresponding attribute from the DelaySpectrum instance is used.

        Outputs:
        
        horizon_envelope: 
             NxMx2 matrix where M is the number of baselines and N is the number 
             of phase centers. horizon_envelope[:,:,0] contains the minimum delay 
             after accounting for (any) non-zenith phase center.
             horizon_envelope[:,:,1] contains the maximum delay after accounting 
             for (any) non-zenith phase center(s).
        -------------------------------------------------------------------------
        """

        if phase_center is None:
            phase_center = self.ia.phase_center
            phase_center_coords = self.ia.phase_center_coords

        if phase_center_coords not in ['hadec', 'altaz', 'dircos']:
            raise ValueError('Phase center coordinates must be "altaz", "hadec" or "dircos"')
        
        if phase_center_coords == 'hadec':
            pc_altaz = GEOM.hadec2altaz(phase_center, self.ia.latitude, units='degrees')
            pc_dircos = GEOM.altaz2dircos(pc_altaz, units='degrees')
        elif phase_center_coords == 'altaz':
            pc_dircos = GEOM.altaz2dircos(phase_center, units='degrees')
        elif phase_center_coords == 'dircos':
            pc_dircos = phase_center

        horizon_envelope = DLY.horizon_delay_limits(self.ia.baselines, pc_dircos, units='mks')
        return horizon_envelope
        
    #############################################################################
        
    def set_horizon_delay_limits(self):

        """
        -------------------------------------------------------------------------
        Estimates the delay envelope determined by the sky horizon for the 
        baseline(s) for the phase centers of the DelaySpectrum instance. No 
        output is returned. Uses the member function get_horizon_delay_limits()
        -------------------------------------------------------------------------
        """

        self.horizon_delay_limits = self.get_horizon_delay_limits()
        
    #############################################################################
        
    def save(self, ds_outfile, ia_outfile, tabtype='BinTabelHDU', overwrite=False,
             verbose=True):

        """
        -------------------------------------------------------------------------
        Saves the interferometer array delay spectrum information to disk. 

        Inputs:

        outfile      [string] Filename with full path for  for delay spectrum 
                     data to be saved to. Will be appended with '.ds.fits'

        ia_outfile   [string] Filename with full path for interferometer array
                     data to be saved to. Will be appended with '.fits' 
                     extension 

        Keyword Input(s):

        tabtype      [string] indicates table type for one of the extensions in 
                     the FITS file. Allowed values are 'BinTableHDU' and 
                     'TableHDU' for binary and ascii tables respectively. Default 
                     is 'BinTableHDU'.
                     
        overwrite    [boolean] True indicates overwrite even if a file already 
                     exists. Default = False (does not overwrite)
                     
        verbose      [boolean] If True (default), prints diagnostic and progress
                     messages. If False, suppress printing such messages.
        -------------------------------------------------------------------------
        """

        try:
            ds_outfile, ia_outfile
        except NameError:
            raise NameError('Both delay spectrum and interferometer array output filenames must be specified. Aborting DelaySpectrum.save()...')

        if verbose:
            print('\nSaving information about interferometer array...')

        self.ia.save(ia_outfile, tabtype=tabtype, overwrite=overwrite,
                     verbose=verbose)

        if verbose:
            print('\nSaving information about delay spectra...')

        hdulist = []
        hdulist += [fits.PrimaryHDU()]
        hdulist[0].header['EXTNAME'] = 'PRIMARY'
        hdulist[0].header['NCHAN'] = (self.f.size, 'Number of frequency channels')
        hdulist[0].header['NLAGS'] = (self.lags.size, 'Number of lags')
        hdulist[0].header['freq_resolution'] = (self.df, 'Frequency resolution (Hz)')
        hdulist[0].header['N_ACC'] = (self.n_acc, 'Number of accumulations')
        hdulist[0].header['PAD'] = (self.pad, 'Padding factor')
        hdulist[0].header['DBUFFER'] = (self.clean_window_buffer, 'CLEAN window buffer (1/bandwidth)')
        hdulist[0].header['IARRAY'] = (ia_outfile+'.fits', 'Location of InterferometerArray simulated visibilities')

        if verbose:
            print('\tCreated a primary HDU.')

        # cols = []
        # cols += [fits.Column(name='frequency', format='D', array=self.f)]
        # cols += [fits.Column(name='lag', format='D', array=self.lags)]
        # columns = _astropy_columns(cols, tabtype=tabtype)
        # tbhdu = fits.new_table(columns)
        # tbhdu.header.set('EXTNAME', 'SPECTRAL INFO')
        # hdulist += [tbhdu]
        # if verbose:
        #     print('\tCreated an extension for spectral information.')

        hdulist += [fits.ImageHDU(self.f, name='FREQUENCIES')]
        hdulist += [fits.ImageHDU(self.lags, name='LAGS')]
        if verbose:
            print('\tCreated an extension for spectral information.')

        hdulist += [fits.ImageHDU(self.horizon_delay_limits, name='HORIZON LIMITS')]
        if verbose:
            print('\tCreated an extension for horizon delay limits of size {0[0]} x {0[1]} x {0[2]} as a function of snapshot instance, baseline, and (min,max) limits'.format(self.horizon_delay_limits.shape))

        hdulist += [fits.ImageHDU(self.bp, name='BANDPASS')]
        if verbose:
            print('\tCreated an extension for bandpass functions of size {0[0]} x {0[1]} x {0[2]} as a function of baseline,  frequency, and snapshot instance'.format(self.bp.shape))

        hdulist += [fits.ImageHDU(self.bp_wts, name='BANDPASS WEIGHTS')]
        if verbose:
            print('\tCreated an extension for bandpass weights of size {0[0]} x {0[1]} x {0[2]} as a function of baseline,  frequency, and snapshot instance'.format(self.bp_wts.shape))

        if self.lag_kernel is not None:
            hdulist += [fits.ImageHDU(self.lag_kernel.real, name='LAG KERNEL REAL')]
            hdulist += [fits.ImageHDU(self.lag_kernel.imag, name='LAG KERNEL IMAG')]
            if verbose:
                print('\tCreated an extension for convolving lag kernel of size {0[0]} x {0[1]} x {0[2]} as a function of baseline, lags, and snapshot instance'.format(self.lag_kernel.shape))
        
        if self.skyvis_lag is not None:
            hdulist += [fits.ImageHDU(self.skyvis_lag.real, name='NOISELESS DELAY SPECTRA REAL')]
            hdulist += [fits.ImageHDU(self.skyvis_lag.imag, name='NOISELESS DELAY SPECTRA IMAG')]
        if self.vis_lag is not None:
            hdulist += [fits.ImageHDU(self.vis_lag.real, name='NOISY DELAY SPECTRA REAL')]
            hdulist += [fits.ImageHDU(self.vis_lag.imag, name='NOISY DELAY SPECTRA IMAG')]
        if self.vis_noise_lag is not None:
            hdulist += [fits.ImageHDU(self.vis_noise_lag.real, name='DELAY SPECTRA NOISE REAL')]
            hdulist += [fits.ImageHDU(self.vis_noise_lag.imag, name='DELAY SPECTRA NOISE IMAG')]
            
        if self.cc_freq is not None:
            hdulist += [fits.ImageHDU(self.cc_freq, name='CLEAN FREQUENCIES')]
        if self.cc_lags is not None:
            hdulist += [fits.ImageHDU(self.cc_lags, name='CLEAN LAGS')]
        if verbose:
            print('\tCreated an extension for spectral axes of clean components')

        if self.cc_lag_kernel is not None:
            hdulist += [fits.ImageHDU(self.cc_lag_kernel.real, name='CLEAN LAG KERNEL REAL')]
            hdulist += [fits.ImageHDU(self.cc_lag_kernel.imag, name='CLEAN LAG KERNEL IMAG')]
            if verbose:
                print('\tCreated an extension for deconvolving lag kernel of size {0[0]} x {0[1]} x {0[2]} as a function of baseline, lags, and snapshot instance'.format(self.cc_lag_kernel.shape))

        if self.cc_skyvis_lag is not None:
            hdulist += [fits.ImageHDU(self.cc_skyvis_lag.real, name='CLEAN NOISELESS DELAY SPECTRA REAL')]
            hdulist += [fits.ImageHDU(self.cc_skyvis_lag.imag, name='CLEAN NOISELESS DELAY SPECTRA IMAG')]

        if self.cc_skyvis_res_lag is not None:
            hdulist += [fits.ImageHDU(self.cc_skyvis_res_lag.real, name='CLEAN NOISELESS DELAY SPECTRA RESIDUALS REAL')]
            hdulist += [fits.ImageHDU(self.cc_skyvis_res_lag.imag, name='CLEAN NOISELESS DELAY SPECTRA RESIDUALS IMAG')]

        if self.cc_skyvis_freq is not None:
            hdulist += [fits.ImageHDU(self.cc_skyvis_freq.real, name='CLEAN NOISELESS VISIBILITIES REAL')]
            hdulist += [fits.ImageHDU(self.cc_skyvis_freq.imag, name='CLEAN NOISELESS VISIBILITIES IMAG')]

        if self.cc_skyvis_res_freq is not None:
            hdulist += [fits.ImageHDU(self.cc_skyvis_res_freq.real, name='CLEAN NOISELESS VISIBILITIES RESIDUALS REAL')]
            hdulist += [fits.ImageHDU(self.cc_skyvis_res_freq.imag, name='CLEAN NOISELESS VISIBILITIES RESIDUALS IMAG')]

        if self.cc_vis_lag is not None:
            hdulist += [fits.ImageHDU(self.cc_vis_lag.real, name='CLEAN NOISY DELAY SPECTRA REAL')]
            hdulist += [fits.ImageHDU(self.cc_vis_lag.imag, name='CLEAN NOISY DELAY SPECTRA IMAG')]

        if self.cc_vis_res_lag is not None:
            hdulist += [fits.ImageHDU(self.cc_vis_res_lag.real, name='CLEAN NOISY DELAY SPECTRA RESIDUALS REAL')]
            hdulist += [fits.ImageHDU(self.cc_vis_res_lag.imag, name='CLEAN NOISY DELAY SPECTRA RESIDUALS IMAG')]

        if self.cc_vis_freq is not None:
            hdulist += [fits.ImageHDU(self.cc_vis_freq.real, name='CLEAN NOISY VISIBILITIES REAL')]
            hdulist += [fits.ImageHDU(self.cc_vis_freq.imag, name='CLEAN NOISY VISIBILITIES IMAG')]

        if self.cc_vis_res_freq is not None:
            hdulist += [fits.ImageHDU(self.cc_vis_res_freq.real, name='CLEAN NOISY VISIBILITIES RESIDUALS REAL')]
            hdulist += [fits.ImageHDU(self.cc_vis_res_freq.imag, name='CLEAN NOISY VISIBILITIES RESIDUALS IMAG')]
        
        if verbose:
            print('\tCreated extensions for clean components of noiseless, noisy and residuals of visibilities in frequency and delay coordinates of size {0[0]} x {0[1]} x {0[2]} as a function of baselines, lags/frequency and snapshot instance'.format(self.lag_kernel.shape))

        if self.subband_delay_spectra:
            hdulist[0].header['SBDS'] = (1, 'Presence of Subband Delay Spectra')
            for key in self.subband_delay_spectra:
                hdulist[0].header['{0}-SBDS'.format(key)] = (1, 'Presence of {0} Subband Delay Spectra'.format(key))
                hdulist[0].header['{0}-SBDS-WSHAPE'.format(key)] = (self.subband_delay_spectra[key]['shape'], 'Shape of {0} subband frequency weights'.format(key))
                if key == 'cc':
                    hdulist[0].header['{0}-SBDS-BPCORR'.format(key)] = (int(self.subband_delay_spectra[key]['bpcorrect']), 'Truth value for {0} subband delay spectrum bandpass windows weights correction'.format(key))
                hdulist[0].header['{0}-SBDS-NPAD'.format(key)] = (self.subband_delay_spectra[key]['npad'], 'Number of zero-padded channels for subband delay spectra'.format(key))
                hdulist += [fits.ImageHDU(self.subband_delay_spectra[key]['freq_center'], name='{0}-SBDS-F0'.format(key))]
                hdulist += [fits.ImageHDU(self.subband_delay_spectra[key]['freq_wts'], name='{0}-SBDS-FWTS'.format(key))]
                hdulist += [fits.ImageHDU(self.subband_delay_spectra[key]['bw_eff'], name='{0}-SBDS-BWEFF'.format(key))]
                hdulist += [fits.ImageHDU(self.subband_delay_spectra[key]['lags'], name='{0}-SBDS-LAGS'.format(key))]
                hdulist += [fits.ImageHDU(self.subband_delay_spectra[key]['lag_kernel'].real, name='{0}-SBDS-LAGKERN-REAL'.format(key))]
                hdulist += [fits.ImageHDU(self.subband_delay_spectra[key]['lag_kernel'].imag, name='{0}-SBDS-LAGKERN-IMAG'.format(key))]
                hdulist += [fits.ImageHDU(self.subband_delay_spectra[key]['lag_corr_length'], name='{0}-SBDS-LAGCORR'.format(key))]
                hdulist += [fits.ImageHDU(self.subband_delay_spectra[key]['skyvis_lag'].real, name='{0}-SBDS-SKYVISLAG-REAL'.format(key))]
                hdulist += [fits.ImageHDU(self.subband_delay_spectra[key]['skyvis_lag'].imag, name='{0}-SBDS-SKYVISLAG-IMAG'.format(key))]
                hdulist += [fits.ImageHDU(self.subband_delay_spectra[key]['vis_lag'].real, name='{0}-SBDS-VISLAG-REAL'.format(key))]
                hdulist += [fits.ImageHDU(self.subband_delay_spectra[key]['vis_lag'].imag, name='{0}-SBDS-VISLAG-IMAG'.format(key))]
                if key == 'sim':
                    hdulist += [fits.ImageHDU(self.subband_delay_spectra[key]['vis_noise_lag'].real, name='{0}-SBDS-NOISELAG-REAL'.format(key))]
                    hdulist += [fits.ImageHDU(self.subband_delay_spectra[key]['vis_noise_lag'].imag, name='{0}-SBDS-NOISELAG-IMAG'.format(key))]
                if key == 'cc':
                    hdulist += [fits.ImageHDU(self.subband_delay_spectra[key]['skyvis_res_lag'].real, name='{0}-SBDS-SKYVISRESLAG-REAL'.format(key))]
                    hdulist += [fits.ImageHDU(self.subband_delay_spectra[key]['skyvis_res_lag'].imag, name='{0}-SBDS-SKYVISRESLAG-IMAG'.format(key))]
                    hdulist += [fits.ImageHDU(self.subband_delay_spectra[key]['vis_res_lag'].real, name='{0}-SBDS-VISRESLAG-REAL'.format(key))]
                    hdulist += [fits.ImageHDU(self.subband_delay_spectra[key]['vis_res_lag'].imag, name='{0}-SBDS-VISRESLAG-IMAG'.format(key))]

            if verbose:
                print('\tCreated extensions for information on subband delay spectra for simulated and clean components of visibilities as a function of baselines, lags/frequency and snapshot instance')

        if self.subband_delay_spectra_resampled:
            hdulist[0].header['SBDS-RS'] = (1, 'Presence of Resampled Subband Delay Spectra')
            for key in self.subband_delay_spectra_resampled:
                hdulist[0].header['{0}-SBDS-RS'.format(key)] = (1, 'Presence of {0} Reampled Subband Delay Spectra'.format(key))
                hdulist += [fits.ImageHDU(self.subband_delay_spectra_resampled[key]['freq_center'], name='{0}-SBDSRS-F0'.format(key))]
                hdulist += [fits.ImageHDU(self.subband_delay_spectra_resampled[key]['bw_eff'], name='{0}-SBDSRS-BWEFF'.format(key))]
                hdulist += [fits.ImageHDU(self.subband_delay_spectra_resampled[key]['lags'], name='{0}-SBDSRS-LAGS'.format(key))]
                hdulist += [fits.ImageHDU(self.subband_delay_spectra_resampled[key]['lag_kernel'].real, name='{0}-SBDSRS-LAGKERN-REAL'.format(key))]
                hdulist += [fits.ImageHDU(self.subband_delay_spectra_resampled[key]['lag_kernel'].imag, name='{0}-SBDSRS-LAGKERN-IMAG'.format(key))]
                hdulist += [fits.ImageHDU(self.subband_delay_spectra_resampled[key]['lag_corr_length'], name='{0}-SBDSRS-LAGCORR'.format(key))]
                hdulist += [fits.ImageHDU(self.subband_delay_spectra_resampled[key]['skyvis_lag'].real, name='{0}-SBDSRS-SKYVISLAG-REAL'.format(key))]
                hdulist += [fits.ImageHDU(self.subband_delay_spectra_resampled[key]['skyvis_lag'].imag, name='{0}-SBDSRS-SKYVISLAG-IMAG'.format(key))]
                hdulist += [fits.ImageHDU(self.subband_delay_spectra_resampled[key]['vis_lag'].real, name='{0}-SBDSRS-VISLAG-REAL'.format(key))]
                hdulist += [fits.ImageHDU(self.subband_delay_spectra_resampled[key]['vis_lag'].imag, name='{0}-SBDSRS-VISLAG-IMAG'.format(key))]
                if key == 'sim':
                    hdulist += [fits.ImageHDU(self.subband_delay_spectra_resampled[key]['vis_noise_lag'].real, name='{0}-SBDSRS-NOISELAG-REAL'.format(key))]
                    hdulist += [fits.ImageHDU(self.subband_delay_spectra_resampled[key]['vis_noise_lag'].imag, name='{0}-SBDSRS-NOISELAG-IMAG'.format(key))]
                if key == 'cc':
                    hdulist += [fits.ImageHDU(self.subband_delay_spectra_resampled[key]['skyvis_res_lag'].real, name='{0}-SBDSRS-SKYVISRESLAG-REAL'.format(key))]
                    hdulist += [fits.ImageHDU(self.subband_delay_spectra_resampled[key]['skyvis_res_lag'].imag, name='{0}-SBDSRS-SKYVISRESLAG-IMAG'.format(key))]
                    hdulist += [fits.ImageHDU(self.subband_delay_spectra_resampled[key]['vis_res_lag'].real, name='{0}-SBDSRS-VISRESLAG-REAL'.format(key))]
                    hdulist += [fits.ImageHDU(self.subband_delay_spectra_resampled[key]['vis_res_lag'].imag, name='{0}-SBDSRS-VISRESLAG-IMAG'.format(key))]

            if verbose:
                print('\tCreated extensions for information on resampled subband delay spectra for simulated and clean components of visibilities as a function of baselines, lags/frequency and snapshot instance')
                
        hdu = fits.HDUList(hdulist)
        hdu.writeto(ds_outfile+'.ds.fits', clobber=overwrite)

################################################################################

class DelayPowerSpectrum(object):

    """
    ----------------------------------------------------------------------------
    Class to manage delay power spectrum from visibility measurements of a 
    multi-element interferometer array. 

    Attributes:

    cosmo       [instance of cosmology class from astropy] An instance of class
                FLRW or default_cosmology of astropy cosmology module. 

    ds          [instance of class DelaySpectrum] An instance of class 
                DelaySpectrum that contains the information on delay spectra of
                simulated visibilities

    f           [list or numpy vector] frequency channels in Hz

    lags        [numpy vector] Time axis obtained when the frequency axis is
                inverted using a FFT. Same size as channels. This is 
                computed in member function delay_transform().

    cc_lags     [numpy vector] Time axis obtained when the frequency axis is
                inverted using a FFT. Same size as cc_freq. This is computed in 
                member function delayClean().

    df          [scalar] Frequency resolution (in Hz)

    bl          [M x 3 Numpy array] The baseline vectors associated with the
                M interferometers in SI units 

    bl_length   [M-element numpy array] Lengths of the baseline in SI units
    
    f0          [scalar] Central frequency (in Hz)

    wl0         [scalar] Central wavelength (in m)

    z           [scalar] redshift

    bw          [scalar] (effective) bandwidth (in Hz)

    kprll       [numpy array] line-of-sight wavenumbers (in h/Mpc) corresponding
                to delays in the delay spectrum

    kperp       [numpy array] transverse wavenumbers (in h/Mpc) corresponding
                to baseline lengths

    horizon_kprll_limits
                [numpy array] limits on k_parallel corresponding to limits on
                horizon delays. It is of size NxMx2 denoting the neagtive and 
                positive horizon delay limits where N is the number of 
                timestamps, M is the number of baselines. The 0 index in the 
                third dimenstion denotes the negative horizon limit while 
                the 1 index denotes the positive horizon limit

    drz_los     [scalar] comoving line-of-sight depth (Mpc/h) corresponding to 
                specified redshift and bandwidth for redshifted 21 cm line

    rz_transverse
                [scalar] comoving transverse distance (Mpc/h) corresponding to 
                specified redshift for redshifted 21 cm line

    rz_los      [scalar] comoving line-of-sight distance (Mpc/h) corresponding 
                to specified redshift for redshifted 21 cm line

    jacobian1   [scalar] first jacobian in conversion of delay spectrum to 
                power spectrum. It is equal to A_eff / wl**2 / bw

    jacobian2   [scalar] second jacobian in conversion of delay spectrum to 
                power spectrum. It is equal to rz_los**2 * drz_los / bw

    Jy2K        [scalar] factor to convert Jy/Sr to K. It is equal to 
                wl**2 * Jy / (2k)

    K2Jy        [scalar] factor to convert K to Jy/Sr. It is equal to 1/Jy2K

    dps         [dictionary of numpy arrays] contains numpy arrays containing
                delay power spectrum in units of K^2 (Mpc/h)^3 under the 
                following keys:
                'skyvis'    [numpy array] delay power spectrum of noiseless 
                            delay spectra
                'vis'       [numpy array] delay power spectrum of noisy delay
                            spectra
                'noise'     [numpy array] delay power spectrum of thermal noise
                            delay spectra
                'cc_skyvis' [numpy array] delay power spectrum of clean 
                            components of noiseless delay spectra
                'cc_vis'    [numpy array] delay power spectrum of clean 
                            components of noisy delay spectra
                'cc_skyvis_res' 
                            [numpy array] delay power spectrum of residuals 
                            after delay cleaning of noiseless delay spectra
                'cc_vis_res'
                            [numpy array] delay power spectrum of residuals  
                            after delay cleaning of noisy delay spectra
                'cc_skyvis_net' 
                            [numpy array] delay power spectrum of sum of 
                            residuals and clean components
                            after delay cleaning of noiseless delay spectra
                'cc_vis_net'
                            [numpy array] delay power spectrum of sum of 
                            residuals and clean components  
                            after delay cleaning of noisy delay spectra

    subband_delay_power_spectra
                [dictionary] contains two top level keys, namely, 'cc' and 'sim' 
                denoting information about CLEAN and simulated visibilities 
                respectively. Essentially this is the power spectrum equivalent 
                of the attribute suuband_delay_spectra under class DelaySpectrum. 
                Under each of these keys is information about delay power spectra 
                of different frequency sub-bands (n_win in number) in the form of 
                a dictionary under the following keys: 
                'z'         [numpy array] contains the redshifts corresponding to
                            center frequencies (in Hz) of the frequency subbands 
                            of the subband delay spectra. It is of size n_win. 
                'dz'        [numpy array] contains the width in redshifts 
                            corresponding to the effective bandwidths (in Hz) of 
                            the subbands being delay transformed. It is of size 
                            n_win. 
                'kprll'     [numpy array] line-of-sight k-modes (in h/Mpc) 
                            corresponding to lags of the subband delay spectra. 
                            It is of size n_win x (nchan+npad)
                'kperp'     [numpy array] transverse k-modes (in h/Mpc) 
                            corresponding to the baseline lengths and the 
                            center frequencies. It is of size 
                            n_win x n_bl
                horizon_kprll_limits
                            [numpy array] limits on k_parallel corresponding to 
                            limits on horizon delays for each subband. It is of 
                            size N x n_win x M x 2 denoting the neagtive and 
                            positive horizon delay limits where N is the number 
                            of timestamps, n_win is the number of subbands, M is 
                            the number of baselines. The 0 index in the fourth 
                            dimenstion denotes the negative horizon limit while 
                            the 1 index denotes the positive horizon limit
                'rz_los'    [numpy array] Comoving distance along LOS (in Mpc/h) 
                            corresponding to the different redshifts under key 
                            'z'. It is of size n_win
                'rz_transverse'
                            [numpy array] transverse comoving distance 
                            (in Mpc/h) corresponding to the different redshifts
                            under key 'z'. It is of size n_win
                'drz_los'   [numpy array] line-of-sight comoving depth (in 
                            Mpc/h) corresponding to the redshift widths under 
                            key 'dz' and redshifts under key 'z'. It is of size
                            n_win
                'jacobian1' [numpy array] first jacobian in conversion of delay 
                            spectrum to power spectrum. It is equal to 
                            A_eff / wl**2 / bw. It is of size n_win
                'jacobian2' [numpy array] second jacobian in conversion of delay 
                            spectrum to power spectrum. It is equal to 
                            rz_los**2 * drz_los / bw. It is of size n_win
                'Jy2K'      [numpy array] factor to convert Jy/Sr to K. It is 
                            equal to wl**2 * Jy / (2k). It is of size n_win
                'factor'    [numpy array] conversion factor to convert delay
                            spectrum (in Jy Hz) to delay power spectrum (in 
                            K^2 (Mpc/h)^3). It is equal to 
                            jacobian1 * jacobian2 * Jy2K**2. It is of size n_win
                'skyvis_lag'
                            [numpy array] delay power spectrum (in K^2 (Mpc/h)^3) 
                            corresponding to noiseless simulated (under top level 
                            key 'sim') or CLEANed (under top level key 'cc') 
                            delay spectrum under key 'skyvis_lag' in attribute 
                            subband_delay_spectra under instance of class 
                            DelaySpectrum. It is of size 
                            n_bl x n_win x (nchan+npad) x n_t
                'vis_lag'   [numpy array] delay power spectrum (in K^2 (Mpc/h)^3) 
                            corresponding to noisy simulated (under top level 
                            key 'sim') or CLEANed (under top level key 'cc') 
                            delay spectrum under key 'vis_lag' in attribute 
                            subband_delay_spectra under instance of class 
                            DelaySpectrum. It is of size 
                            n_bl x n_win x (nchan+npad) x n_t
                'vis_noise_lag'
                            [numpy array] delay power spectrum (in K^2 (Mpc/h)^3) 
                            corresponding to thermal noise simulated (under top 
                            level key 'sim') delay spectrum under key 
                            'vis_noise_lag' in attribute subband_delay_spectra 
                            under instance of class DelaySpectrum. It is of size 
                            n_bl x n_win x (nchan+npad) x n_t
                'skyvis_res_lag'
                            [numpy array] delay power spectrum (in K^2 (Mpc/h)^3) 
                            corresponding to CLEAN residuals (under top level key 
                            'cc') from noiseless simulated delay spectrum under 
                            key 'skyvis_res_lag' in attribute 
                            subband_delay_spectra under instance of class 
                            DelaySpectrum. It is of size 
                            n_bl x n_win x (nchan+npad) x n_t
                'vis_res_lag'
                            [numpy array] delay power spectrum (in K^2 (Mpc/h)^3) 
                            corresponding to CLEAN residuals (under top level key 
                            'cc') from noisy delay spectrum under key 
                            'vis_res_lag' in attribute subband_delay_spectra 
                            under instance of class DelaySpectrum. It is of size 
                            n_bl x n_win x (nchan+npad) x n_t
                'skyvis_net_lag'
                            [numpy array] delay power spectrum (in K^2 (Mpc/h)^3) 
                            corresponding to sum of CLEAN components and 
                            residuals (under top level key 
                            'cc') from noiseless simulated delay spectrum under 
                            key 'skyvis_net_lag' in attribute 
                            subband_delay_spectra under instance of class 
                            DelaySpectrum. It is of size 
                            n_bl x n_win x (nchan+npad) x n_t
                'vis_net_lag'
                            [numpy array] delay power spectrum (in K^2 (Mpc/h)^3) 
                            corresponding to sum of CLEAN components and 
                            residuals (under top level key 
                            'cc') from noisy delay spectrum under key 
                            'vis_net_lag' in attribute subband_delay_spectra 
                            under instance of class DelaySpectrum. It is of size 
                            n_bl x n_win x (nchan+npad) x n_t

    subband_delay_power_spectra_resampled
                [dictionary] contains two top level keys, namely, 'cc' and 'sim' 
                denoting information about CLEAN and simulated visibilities 
                respectively. Essentially this is the power spectrum equivalent 
                of the attribute suuband_delay_spectra_resampled under class 
                DelaySpectrum. Under each of these keys is information about 
                delay power spectra of different frequency sub-bands (n_win in 
                number) in the form of a dictionary under the following keys: 
                'kprll'     [numpy array] line-of-sight k-modes (in h/Mpc) 
                            corresponding to lags of the subband delay spectra. 
                            It is of size n_win x nlags, where nlags is the 
                            resampeld number of delay bins
                'kperp'     [numpy array] transverse k-modes (in h/Mpc) 
                            corresponding to the baseline lengths and the 
                            center frequencies. It is of size 
                            n_win x n_bl
                'horizon_kprll_limits'
                            [numpy array] limits on k_parallel corresponding to 
                            limits on horizon delays for each subband. It is of 
                            size N x n_win x M x 2 denoting the negative and 
                            positive horizon delay limits where N is the number 
                            of timestamps, n_win is the number of subbands, M is 
                            the number of baselines. The 0 index in the fourth 
                            dimenstion denotes the negative horizon limit while 
                            the 1 index denotes the positive horizon limit
                'skyvis_lag'
                            [numpy array] delay power spectrum (in K^2 (Mpc/h)^3) 
                            corresponding to noiseless simulated (under top level 
                            key 'sim') or CLEANed (under top level key 'cc') 
                            delay spectrum under key 'skyvis_lag' in attribute 
                            subband_delay_spectra_resampled under instance of 
                            class DelaySpectrum. It is of size 
                            n_bl x n_win x nlags x n_t
                'vis_lag'   [numpy array] delay power spectrum (in K^2 (Mpc/h)^3) 
                            corresponding to noisy simulated (under top level 
                            key 'sim') or CLEANed (under top level key 'cc') 
                            delay spectrum under key 'vis_lag' in attribute 
                            subband_delay_spectra_resampled under instance of 
                            class DelaySpectrum. It is of size 
                            n_bl x n_win x nlags x n_t
                'vis_noise_lag'
                            [numpy array] delay power spectrum (in K^2 (Mpc/h)^3) 
                            corresponding to thermal noise simulated (under top 
                            level key 'sim') delay spectrum under key 
                            'vis_noise_lag' in attribute 
                            subband_delay_spectra_resampled under instance of 
                            class DelaySpectrum. It is of size 
                            n_bl x n_win x nlags x n_t
                'skyvis_res_lag'
                            [numpy array] delay power spectrum (in K^2 (Mpc/h)^3) 
                            corresponding to CLEAN residuals (under top level key 
                            'cc') from noiseless simulated delay spectrum under 
                            key 'skyvis_res_lag' in attribute 
                            subband_delay_spectra_resampled under instance of 
                            class DelaySpectrum. It is of size 
                            n_bl x n_win x nlags x n_t
                'vis_res_lag'
                            [numpy array] delay power spectrum (in K^2 (Mpc/h)^3) 
                            corresponding to CLEAN residuals (under top level key 
                            'cc') from noisy delay spectrum under key 
                            'vis_res_lag' in attribute 
                            subband_delay_spectra_resampled under instance of 
                            class DelaySpectrum. It is of size 
                            n_bl x n_win x nlags x n_t
                'skyvis_net_lag'
                            [numpy array] delay power spectrum (in K^2 (Mpc/h)^3) 
                            corresponding to sum of CLEAN components and 
                            residuals (under top level key 
                            'cc') from noiseless simulated delay spectrum under 
                            key 'skyvis_net_lag' in attribute 
                            subband_delay_spectra_resampled under instance of 
                            class DelaySpectrum. It is of size 
                            n_bl x n_win x nlags x n_t
                'vis_net_lag'
                            [numpy array] delay power spectrum (in K^2 (Mpc/h)^3) 
                            corresponding to sum of CLEAN components and 
                            residuals (under top level key 
                            'cc') from noisy delay spectrum under key 
                            'vis_net_lag' in attribute 
                            subband_delay_spectra_resampled under instance of 
                            class DelaySpectrum. It is of size 
                            n_bl x n_win x nlags x n_t

    Member functions:

    __init__()  Initialize an instance of class DelayPowerSpectrum

    comoving_los_depth() 
                Compute comoving line-of-sight depth (Mpc/h) corresponding to 
                specified redshift and bandwidth for redshifted 21 cm line

    comoving_transverse_distance() 
                Compute comoving transverse distance (Mpc/h) corresponding to 
                specified redshift for redshifted 21 cm line

    comoving_los_distance()
                Compute comoving line-of-sight distance (Mpc/h) corresponding 
                to specified redshift for redshifted 21 cm line

    k_parallel()
                Compute line-of-sight wavenumbers (h/Mpc) corresponding to 
                specified delays and redshift for redshifted 21 cm line

    k_perp()    Compute transverse wavenumbers (h/Mpc) corresponding to 
                specified baseline lengths and redshift for redshifted 21 cm 
                line assuming a mean wavelength (in m) for the relationship 
                between baseline lengths and spatial frequencies (u and v)

    compute_power_spectrum()
                Compute delay power spectrum in units of K^2 (Mpc/h)^3 from the 
                delay spectrum in units of Jy Hz

    compute_power_spectrum_allruns()
                Compute delay power spectrum in units of K^2 (Mpc/h)^3 from the 
                delay spectrum in units of Jy Hz from multiple runs of 
                visibilities

    compute_individual_closure_phase_power_spectrum()
                Compute delay power spectrum of closure phase in units of 
                K^2 (Mpc/h)^3 from the delay spectrum in units of Jy Hz where 
                the original visibility amplitudes of closure phase complex 
                exponents are assumed to be 1 Jy across the band

    compute_averaged_closure_phase_power_spectrum()
                Compute delay power spectrum of closure phase in units of 
                K^2 (Mpc/h)^3 from the delay spectrum in units of Jy Hz and 
                average over 'auto' and 'cross' modes, where the original 
                visibility amplitudes of closure phase complex exponents are 
                assumed to be 1 Jy across the band
    ----------------------------------------------------------------------------
    """

    def __init__(self, dspec, cosmo=cosmo100):

        """
        ------------------------------------------------------------------------
        Initialize an instance of class DelayPowerSpectrum. Attributes 
        initialized are: ds, cosmo, f, df, f0, z, bw, drz_los, rz_transverse,
        rz_los, kprll, kperp, jacobian1, jacobian2, subband_delay_power_spectra,
        subband_delay_power_spectra_resampled

        Inputs:

        dspec    [instance of class DelaySpectrum] An instance of class 
                 DelaySpectrum that contains the information on delay spectra of
                 simulated visibilities

        cosmo    [instance of a cosmology class in Astropy] An instance of class
                 FLRW or default_cosmology of astropy cosmology module. Default
                 value is set using concurrent cosmology but keep 
                 H0=100 km/s/Mpc
        ------------------------------------------------------------------------
        """
        
        try:
            dspec
        except NameError:
            raise NameError('No delay spectrum instance supplied for initialization')

        if not isinstance(dspec, DelaySpectrum):
            raise TypeError('Input dspec must be an instance of class DelaySpectrum')

        if not isinstance(cosmo, (CP.FLRW, CP.default_cosmology)):
            raise TypeError('Input cosmology must be a cosmology class defined in Astropy')

        self.cosmo = cosmo
        self.ds = dspec
        self.f = self.ds.f
        self.lags = self.ds.lags
        self.cc_lags = self.ds.cc_lags
        self.bl = self.ds.ia.baselines
        self.bl_length = self.ds.ia.baseline_lengths
        self.df = self.ds.df
        self.f0 = self.f[int(self.f.size/2)]
        self.wl0 = FCNST.c / self.f0
        self.z = CNST.rest_freq_HI / self.f0 - 1
        self.bw = self.df * self.f.size
        self.kprll = self.k_parallel(self.lags, redshift=self.z, action='return')   # in h/Mpc
        self.kperp = self.k_perp(self.bl_length, redshift=self.z, action='return')   # in h/Mpc        
        self.horizon_kprll_limits = self.k_parallel(self.ds.horizon_delay_limits, redshift=self.z, action='return')    # in h/Mpc

        self.drz_los = self.comoving_los_depth(self.bw, self.z, action='return')   # in Mpc/h
        self.rz_transverse = self.comoving_transverse_distance(self.z, action='return')   # in Mpc/h
        self.rz_los = self.comoving_los_distance(self.z, action='return')   # in Mpc/h

        # self.jacobian1 = NP.mean(self.ds.ia.A_eff) / self.wl0**2 / self.bw
        omega_bw = self.beam3Dvol(freq_wts=self.ds.bp_wts[0,:,0])
        self.jacobian1 = 1 / omega_bw
        # self.jacobian2 = self.rz_transverse**2 * self.drz_los / self.bw
        self.jacobian2 = self.rz_los**2 * self.drz_los / self.bw
        self.Jy2K = self.wl0**2 * CNST.Jy / (2*FCNST.k)
        self.K2Jy = 1 / self.Jy2K

        self.dps = {}
        self.dps['skyvis'] = None
        self.dps['vis'] = None
        self.dps['noise'] = None
        self.dps['cc_skyvis'] = None
        self.dps['cc_vis'] = None
        self.dps['cc_skyvis_res'] = None
        self.dps['cc_vis_res'] = None
        self.dps['cc_skyvis_net'] = None
        self.dps['cc_vis_net'] = None

        self.subband_delay_power_spectra = {}
        self.subband_delay_power_spectra_resampled = {}

    ############################################################################

    def comoving_los_depth(self, bw, redshift, action=None):

        """
        ------------------------------------------------------------------------
        Compute comoving line-of-sight depth (Mpc/h) corresponding to specified 
        redshift and bandwidth for redshifted 21 cm line

        Inputs:

        bw        [scalar] bandwidth in Hz

        redshift  [scalar] redshift

        action    [string] If set to None (default), the comoving depth 
                  along the line of sight (Mpc/h) and specified reshift are 
                  stored internally as attributes of the instance of class
                  DelayPowerSpectrum. If set to 'return', the comoving depth
                  along line of sight (Mpc/h) computed is returned

        Outputs:

        If keyword input action is set to 'return', the comoving depth along 
        line of sight (Mpc/h) computed is returned
        ------------------------------------------------------------------------
        """

        drz_los = (FCNST.c/1e3) * bw * (1+redshift)**2 / CNST.rest_freq_HI / self.cosmo.H0.value / self.cosmo.efunc(redshift)   # in Mpc/h
        if action is None:
            self.z = redshift
            self.drz_los = drz_los
            return
        else:
            return drz_los

    ############################################################################

    def comoving_transverse_distance(self, redshift, action=None):

        """
        ------------------------------------------------------------------------
        Compute comoving transverse distance (Mpc/h) corresponding to specified 
        redshift for redshifted 21 cm line

        Inputs:

        redshift  [scalar] redshift

        action    [string] If set to None (default), the comoving 
                  transverse distance (Mpc/h) and specified reshift are stored 
                  internally as attributes of the instance of class
                  DelayPowerSpectrum. If set to 'return', the comoving 
                  transverse distance (Mpc/h) computed is returned

        Outputs:

        If keyword input action is set to 'return', the comoving transverse 
        distance (Mpc/h) computed is returned
        ------------------------------------------------------------------------
        """

        rz_transverse = self.cosmo.comoving_transverse_distance(redshift).to('Mpc').value   # in Mpc/h
        if action is None:
            self.z = redshift
            self.rz_transverse = rz_transverse
            return
        else:
            return rz_transverse

    ############################################################################

    def comoving_los_distance(self, redshift, action=None):

        """
        ------------------------------------------------------------------------
        Compute comoving line-of-sight distance (Mpc/h) corresponding to 
        specified redshift for redshifted 21 cm line

        Inputs:

        redshift  [scalar] redshift

        action    [string] If set to None (default), the comoving 
                  line-of-sight distance (Mpc/h) and specified reshift are 
                  stored internally as attributes of the instance of class
                  DelayPowerSpectrum. If set to 'return', the comoving 
                  line-of-sight distance (Mpc/h) computed is returned

        Outputs:

        If keyword input action is set to 'return', the comoving line-of-sight 
        distance (Mpc/h) computed is returned
        ------------------------------------------------------------------------
        """

        rz_los = self.cosmo.comoving_distance(redshift).to('Mpc').value   # in Mpc/h
        if action is None:
            self.z = redshift
            self.rz_los = rz_los
            return
        else:
            return rz_los
        
    ############################################################################

    def k_parallel(self, lags, redshift, action=None):

        """
        ------------------------------------------------------------------------
        Compute line-of-sight wavenumbers (h/Mpc) corresponding to specified 
        delays and redshift for redshifted 21 cm line

        Inputs:

        lags      [numpy array] geometric delays (in seconds) obtained as 
                  Fourier conjugate variable of frequencies in the bandpass

        redshift  [scalar] redshift

        action    [string] If set to None (default), the line-of-sight 
                  wavenumbers (h/Mpc) and specified reshift are 
                  stored internally as attributes of the instance of class
                  DelayPowerSpectrum. If set to 'return', the line-of-sight 
                  wavenumbers (h/Mpc) computed is returned

        Outputs:

        If keyword input action is set to 'return', the line-of-sight 
        wavenumbers (h/Mpc) computed is returned. It is of same size as input
        lags
        ------------------------------------------------------------------------
        """

        eta2kprll = dkprll_deta(redshift, cosmo=self.cosmo)
        kprll = eta2kprll * lags
        if action is None:
            self.z = redshift
            self.kprll = kprll
            return
        else:
            return kprll

    ############################################################################

    def k_perp(self, baseline_length, redshift, action=None):

        """
        ------------------------------------------------------------------------
        Compute transverse wavenumbers (h/Mpc) corresponding to specified 
        baseline lengths and redshift for redshifted 21 cm line assuming a
        mean wavelength (in m) for the relationship between baseline lengths and
        spatial frequencies (u and v)

        Inputs:

        baseline_length      
                  [numpy array] baseline lengths (in m) 

        redshift  [scalar] redshift

        action    [string] If set to None (default), the transverse 
                  wavenumbers (h/Mpc) and specified reshift are stored 
                  internally as attributes of the instance of class
                  DelayPowerSpectrum. If set to 'return', the transverse 
                  wavenumbers (h/Mpc) computed is returned

        Outputs:

        If keyword input action is set to 'return', the transverse 
        wavenumbers (h/Mpc) computed is returned
        ------------------------------------------------------------------------
        """

        kperp = 2 * NP.pi * (baseline_length/self.wl0) / self.comoving_transverse_distance(redshift, action='return')
        if action is None:
            self.z = redshift
            self.kperp = kperp
            return
        else:
            return kperp
        
    ############################################################################

    def beam3Dvol(self, freq_wts=None, nside=32):

        """
        ------------------------------------------------------------------------
        Compute three-dimensional (transverse-LOS) volume of the beam in units
        of "Sr Hz".

        freq_wts    [numpy array] Frequency weights centered on different 
                    spectral windows or redshifts. Its shape is (nwin,nchan). 
                    nchan should match the number of spectral channels in the 
                    class attribute for frequency channels

        'nside'     [integer] NSIDE parameter for determining and interpolating 
                    the beam. If not set, it will be set to 64 (default).

        Output:

        omega_bw    [numpy array] Integral of the square of the power pattern
                    over transverse and spectral axes. Its shape is (nwin,)
        ------------------------------------------------------------------------
        """

        if self.ds.ia.simparms_file is not None:
            parms_file = open(self.ds.ia.simparms_file, 'r')
            parms = yaml.safe_load(parms_file)
            parms_file.close()
            # sky_nside = parms['fgparm']['nside']
            beam_info = parms['beam']
            use_external_beam = beam_info['use_external']
            beam_chromaticity = beam_info['chromatic']
            select_beam_freq = beam_info['select_freq']
            if select_beam_freq is None:
                select_beam_freq = self.f0
            theta, phi = HP.pix2ang(nside, NP.arange(HP.nside2npix(nside)))
            theta_phi = NP.hstack((theta.reshape(-1,1), phi.reshape(-1,1)))
            if use_external_beam:
                beam_file = beam_info['file']
                if beam_info['filefmt'].lower() in ['hdf5', 'fits', 'uvbeam']:
                    beam_filefmt = beam_info['filefmt'].lower()
                else:
                    raise ValueError('Invalid beam file format specified')
                if beam_info['filepathtype'] == 'default':
                    beam_file = prisim_path+'data/beams/' + beam_file
                beam_pol = beam_info['pol']
                beam_id = beam_info['identifier']
                pbeam_spec_interp_method = beam_info['spec_interp']
                if beam_filefmt == 'fits':
                    extbeam = fits.getdata(beam_file, extname='BEAM_{0}'.format(beam_pol))
                    beam_freqs = fits.getdata(beam_file, extname='FREQS_{0}'.format(beam_pol))
<<<<<<< HEAD
                    extbeam = extbeam.reshape(-1,beam_freqs.size)
                    prihdr = fits.getheader(beam_file, 0)
                    beamunit = prihdr['GAINUNIT']
                elif beam_filefmt.lower() == 'hdf5':
                    with h5py.File(beam_file, 'r') as fileobj:
                        extbeam = fileobj['gain_info'][beam_pol].value
                        extbeam = extbeam.T
                        beam_freqs = fileobj['spectral_info']['freqs'].value
                        beamunit = fileobj['header']['gainunit'].value
                else:
                    raise ValueError('The external beam file format is currently not supported.')
                if beamunit.lower() == 'db':
                    extbeam = 10**(extbeam/10.0)
=======
                    extbeam = extbeam.reshape(-1,beam_freqs.size) # npix x nfreqs
                elif beam_filefmt == 'uvbeam':
                    if uvbeam_module_found:
                        uvbm = UVBeam()
                        uvbm.read_beamfits(beam_file)
                        axis_vec_ind = 0 # for power beam
                        spw_ind = 0 # spectral window index
                        if beam_pol.lower() in ['x', 'e']:
                            beam_pol_ind = 0
                        else:
                            beam_pol_ind = 1
                        extbeam = uvbm.data_array[axis_vec_ind,spw_ind,beam_pol_ind,:,:].T # npix x nfreqs
                        beam_freqs = uvbm.freq_array.ravel() # nfreqs (in Hz)
                    else:
                        raise ImportError('uvbeam module not installed/found')
            
                    if NP.abs(NP.abs(extbeam).max() - 1.0) > 1e-10:
                        extbeam /= NP.abs(extbeam).max()
                else:
                    raise ValueError('Specified external beam file format not currently supported')
                # extbeam = extbeam.reshape(-1,beam_freqs.size)
>>>>>>> 53781768
                beam_nside = HP.npix2nside(extbeam.shape[0])
                if beam_nside < nside:
                    nside = beam_nside
                if beam_chromaticity:
                    if pbeam_spec_interp_method == 'fft':
                        extbeam = extbeam[:,:-1]
                        beam_freqs = beam_freqs[:-1]
                
                    interp_logbeam = OPS.healpix_interp_along_axis(NP.log10(extbeam), theta_phi=theta_phi, inloc_axis=beam_freqs, outloc_axis=self.f, axis=1, kind=pbeam_spec_interp_method, assume_sorted=True)
                else:
                    nearest_freq_ind = NP.argmin(NP.abs(beam_freqs - select_beam_freq))
                    interp_logbeam = OPS.healpix_interp_along_axis(NP.log10(NP.repeat(extbeam[:,nearest_freq_ind].reshape(-1,1), self.f.size, axis=1)), theta_phi=theta_phi, inloc_axis=self.f, outloc_axis=self.f, axis=1, assume_sorted=True)
                interp_logbeam_max = NP.nanmax(interp_logbeam, axis=0)
                interp_logbeam_max[interp_logbeam_max <= 0.0] = 0.0
                interp_logbeam_max = interp_logbeam_max.reshape(1,-1)
                interp_logbeam = interp_logbeam - interp_logbeam_max
                beam = 10**interp_logbeam
            else:
                alt = 90.0 - NP.degrees(theta)
                az = NP.degrees(phi)
                altaz = NP.hstack((alt.reshape(-1,1), az.reshape(-1,1)))
                if beam_chromaticity:
                    beam = PB.primary_beam_generator(altaz, self.f, self.ds.ia.telescope, freq_scale='Hz', skyunits='altaz', east2ax1=0.0, pointing_info=None, pointing_center=None)
                else:
                    beam = PB.primary_beam_generator(altaz, select_beam_freq, self.ds.ia.telescope, skyunits='altaz', pointing_info=None, pointing_center=None, freq_scale='Hz', east2ax1=0.0)
                    beam = beam.reshape(-1,1) * NP.ones(self.f.size).reshape(1,-1)
        else:
            theta, phi = HP.pix2ang(nside, NP.arange(HP.nside2npix(nside)))
            alt = 90.0 - NP.degrees(theta)
            az = NP.degrees(phi)
            altaz = NP.hstack((alt.reshape(-1,1), az.reshape(-1,1)))
            beam = PB.primary_beam_generator(altaz, self.f, self.ds.ia.telescope, freq_scale='Hz', skyunits='altaz', east2ax1=0.0, pointing_info=None, pointing_center=None)

        omega_bw = beam3Dvol(beam, self.f, freq_wts=freq_wts, hemisphere=True)
        return omega_bw

    ############################################################################

    def compute_power_spectrum(self):

        """
        ------------------------------------------------------------------------
        Compute delay power spectrum in units of K^2 (Mpc/h)^3 from the delay
        spectrum in units of Jy Hz. 
        ------------------------------------------------------------------------
        """

        self.dps = {}
        factor = self.jacobian1 * self.jacobian2 * self.Jy2K**2
        if self.ds.skyvis_lag is not None: self.dps['skyvis'] = NP.abs(self.ds.skyvis_lag)**2 * factor
        if self.ds.vis_lag is not None: self.dps['vis'] = NP.abs(self.ds.vis_lag)**2 * factor
        if self.ds.vis_noise_lag is not None: self.dps['noise'] = NP.abs(self.ds.vis_noise_lag)**2 * factor
        if self.ds.cc_lags is not None:
            if self.ds.cc_skyvis_lag is not None: self.dps['cc_skyvis'] = NP.abs(self.ds.cc_skyvis_lag)**2 * factor
            if self.ds.cc_vis_lag is not None: self.dps['cc_vis'] = NP.abs(self.ds.cc_vis_lag)**2 * factor
            if self.ds.cc_skyvis_res_lag is not None: self.dps['cc_skyvis_res'] = NP.abs(self.ds.cc_skyvis_res_lag)**2 * factor
            if self.ds.cc_vis_res_lag is not None: self.dps['cc_vis_res'] = NP.abs(self.ds.cc_vis_res_lag)**2 * factor
            if self.ds.cc_skyvis_net_lag is not None: self.dps['cc_skyvis_net'] = NP.abs(self.ds.cc_skyvis_net_lag)**2 * factor
            if self.ds.cc_vis_net_lag is not None: self.dps['cc_vis_net'] = NP.abs(self.ds.cc_vis_net_lag)**2 * factor

        if self.ds.subband_delay_spectra:
            for key in self.ds.subband_delay_spectra:
                self.subband_delay_power_spectra[key] = {}
                wl = FCNST.c / self.ds.subband_delay_spectra[key]['freq_center']
                self.subband_delay_power_spectra[key]['z'] = CNST.rest_freq_HI / self.ds.subband_delay_spectra[key]['freq_center'] - 1
                self.subband_delay_power_spectra[key]['dz'] = CNST.rest_freq_HI / self.ds.subband_delay_spectra[key]['freq_center']**2 * self.ds.subband_delay_spectra[key]['bw_eff']
                kprll = NP.empty((self.ds.subband_delay_spectra[key]['freq_center'].size, self.ds.subband_delay_spectra[key]['lags'].size))
                kperp = NP.empty((self.ds.subband_delay_spectra[key]['freq_center'].size, self.bl_length.size))
                horizon_kprll_limits = NP.empty((self.ds.n_acc, self.ds.subband_delay_spectra[key]['freq_center'].size, self.bl_length.size, 2))
                for zind,z in enumerate(self.subband_delay_power_spectra[key]['z']):
                    kprll[zind,:] = self.k_parallel(self.ds.subband_delay_spectra[key]['lags'], z, action='return')
                    kperp[zind,:] = self.k_perp(self.bl_length, z, action='return')
                    horizon_kprll_limits[:,zind,:,:] = self.k_parallel(self.ds.horizon_delay_limits, z, action='return')
                self.subband_delay_power_spectra[key]['kprll'] = kprll
                self.subband_delay_power_spectra[key]['kperp'] = kperp
                self.subband_delay_power_spectra[key]['horizon_kprll_limits'] = horizon_kprll_limits
                self.subband_delay_power_spectra[key]['rz_los'] = self.cosmo.comoving_distance(self.subband_delay_power_spectra[key]['z']).to('Mpc').value # in Mpc/h
                self.subband_delay_power_spectra[key]['rz_transverse'] = self.comoving_transverse_distance(self.subband_delay_power_spectra[key]['z'], action='return') # in Mpc/h
                self.subband_delay_power_spectra[key]['drz_los'] = self.comoving_los_depth(self.ds.subband_delay_spectra[key]['bw_eff'], self.subband_delay_power_spectra[key]['z'], action='return')
                # self.subband_delay_power_spectra[key]['jacobian1'] = NP.mean(self.ds.ia.A_eff) / wl**2 / self.ds.subband_delay_spectra[key]['bw_eff']
                omega_bw = self.beam3Dvol(freq_wts=self.ds.subband_delay_spectra[key]['freq_wts'])
                self.subband_delay_power_spectra[key]['jacobian1'] = 1 / omega_bw
                # self.subband_delay_power_spectra[key]['jacobian2'] = self.subband_delay_power_spectra[key]['rz_transverse']**2 * self.subband_delay_power_spectra[key]['drz_los'] / self.ds.subband_delay_spectra[key]['bw_eff']
                self.subband_delay_power_spectra[key]['jacobian2'] = self.subband_delay_power_spectra[key]['rz_los']**2 * self.subband_delay_power_spectra[key]['drz_los'] / self.ds.subband_delay_spectra[key]['bw_eff']
                self.subband_delay_power_spectra[key]['Jy2K'] = wl**2 * CNST.Jy / (2*FCNST.k)
                self.subband_delay_power_spectra[key]['factor'] = self.subband_delay_power_spectra[key]['jacobian1'] * self.subband_delay_power_spectra[key]['jacobian2'] * self.subband_delay_power_spectra[key]['Jy2K']**2
                conversion_factor = self.subband_delay_power_spectra[key]['factor'].reshape(1,-1,1,1)
                self.subband_delay_power_spectra[key]['skyvis_lag'] = NP.abs(self.ds.subband_delay_spectra[key]['skyvis_lag'])**2 * conversion_factor
                self.subband_delay_power_spectra[key]['vis_lag'] = NP.abs(self.ds.subband_delay_spectra[key]['vis_lag'])**2 * conversion_factor
                if key == 'cc':
                    self.subband_delay_power_spectra[key]['skyvis_res_lag'] = NP.abs(self.ds.subband_delay_spectra[key]['skyvis_res_lag'])**2 * conversion_factor
                    self.subband_delay_power_spectra[key]['vis_res_lag'] = NP.abs(self.ds.subband_delay_spectra[key]['vis_res_lag'])**2 * conversion_factor
                    self.subband_delay_power_spectra[key]['skyvis_net_lag'] = NP.abs(self.ds.subband_delay_spectra[key]['skyvis_net_lag'])**2 * conversion_factor
                    self.subband_delay_power_spectra[key]['vis_net_lag'] = NP.abs(self.ds.subband_delay_spectra[key]['vis_net_lag'])**2 * conversion_factor
                else:
                    self.subband_delay_power_spectra[key]['vis_noise_lag'] = NP.abs(self.ds.subband_delay_spectra[key]['vis_noise_lag'])**2 * conversion_factor

        if self.ds.subband_delay_spectra_resampled:
            for key in self.ds.subband_delay_spectra_resampled:
                self.subband_delay_power_spectra_resampled[key] = {}
                kprll = NP.empty((self.ds.subband_delay_spectra_resampled[key]['freq_center'].size, self.ds.subband_delay_spectra_resampled[key]['lags'].size))
                kperp = NP.empty((self.ds.subband_delay_spectra_resampled[key]['freq_center'].size, self.bl_length.size))
                horizon_kprll_limits = NP.empty((self.ds.n_acc, self.ds.subband_delay_spectra_resampled[key]['freq_center'].size, self.bl_length.size, 2))
                for zind,z in enumerate(self.subband_delay_power_spectra[key]['z']):
                    kprll[zind,:] = self.k_parallel(self.ds.subband_delay_spectra_resampled[key]['lags'], z, action='return')
                    kperp[zind,:] = self.k_perp(self.bl_length, z, action='return')
                    horizon_kprll_limits[:,zind,:,:] = self.k_parallel(self.ds.horizon_delay_limits, z, action='return')
                self.subband_delay_power_spectra_resampled[key]['kprll'] = kprll
                self.subband_delay_power_spectra_resampled[key]['kperp'] = kperp
                self.subband_delay_power_spectra_resampled[key]['horizon_kprll_limits'] = horizon_kprll_limits
                conversion_factor = self.subband_delay_power_spectra[key]['factor'].reshape(1,-1,1,1)
                self.subband_delay_power_spectra_resampled[key]['skyvis_lag'] = NP.abs(self.ds.subband_delay_spectra_resampled[key]['skyvis_lag'])**2 * conversion_factor
                self.subband_delay_power_spectra_resampled[key]['vis_lag'] = NP.abs(self.ds.subband_delay_spectra_resampled[key]['vis_lag'])**2 * conversion_factor
                if key == 'cc':
                    self.subband_delay_power_spectra_resampled[key]['skyvis_res_lag'] = NP.abs(self.ds.subband_delay_spectra_resampled[key]['skyvis_res_lag'])**2 * conversion_factor
                    self.subband_delay_power_spectra_resampled[key]['vis_res_lag'] = NP.abs(self.ds.subband_delay_spectra_resampled[key]['vis_res_lag'])**2 * conversion_factor
                    self.subband_delay_power_spectra_resampled[key]['skyvis_net_lag'] = NP.abs(self.ds.subband_delay_spectra_resampled[key]['skyvis_net_lag'])**2 * conversion_factor
                    self.subband_delay_power_spectra_resampled[key]['vis_net_lag'] = NP.abs(self.ds.subband_delay_spectra_resampled[key]['vis_net_lag'])**2 * conversion_factor
                else:
                    self.subband_delay_power_spectra_resampled[key]['vis_noise_lag'] = NP.abs(self.ds.subband_delay_spectra_resampled[key]['vis_noise_lag'])**2 * conversion_factor

    ############################################################################

    def compute_power_spectrum_allruns(self, dspec, subband=False):

        """
        ------------------------------------------------------------------------
        Compute delay power spectrum in units of K^2 (Mpc/h)^3 from the delay
        spectrum in units of Jy Hz from multiple runs of visibilities

        Inputs:

        dspec   [dictionary] Delay spectrum information. If subband is set to
                False, it contains the keys 'vislag1' and maybe 'vislag2' 
                (optional). If subband is set to True, it must contain these
                keys as well - 'lags', 'freq_center', 'bw_eff', 'freq_wts' as
                well. The value under these keys are described below:
                'vislag1'   [numpy array] subband delay spectra of first set of
                            visibilities. It is of size 
                            n_win x (n1xn2x... n_runs dims) x n_bl x nlags x n_t
                            if subband is set to True or of shape 
                            (n1xn2x... n_runs dims) x n_bl x nlags x n_t if 
                            subband is set to False
                            It must be specified independent of subband value
                'vislag2'   [numpy array] subband delay spectra of second set of
                            visibilities (optional). If not specified, value 
                            under key 'vislag1' is copied under this key and 
                            auto-delay spectrum is computed. If explicitly 
                            specified, it must be of same shape as value under 
                            'vislag1' and cross-delay spectrum will be computed. 
                            It is of size 
                            n_win x (n1xn2x... n_runs dims) x n_bl x nlags x n_t
                            if subband is set to True or of shape 
                            (n1xn2x... n_runs dims) x n_bl x nlags x n_t if 
                            subband is set to False. It is applicable 
                            independent of value of input subband
                'lags'      [numpy array] Contains the lags in the delay 
                            spectrum. Applicable only if subband is set to True.
                            It is of size nlags
                'freq_center'
                            [numpy array] frequency centers (in Hz) of the 
                            selected frequency windows for subband delay 
                            transform of visibilities. The values can be a 
                            scalar, list or numpy array. Applicable only if
                            subband is set to True. It is of size n_win
                'bw_eff'    [scalar, list or numpy array] effective bandwidths 
                            (in Hz) on the selected frequency windows for 
                            subband delay transform of visibilities. The values 
                            can be a scalar, list or numpy array. Applicable 
                            only if subband is set to True. It is of size n_win
                'freq_wts'  [numpy array] Contains frequency weights applied 
                            on each frequency sub-band during the subband delay 
                            transform. It is of size n_win x nchan. Applicable
                            only if subband is set to True.

        subband [boolean] If set to False (default), the entire band is used in
                          determining the delay power spectrum and only value
                          under key 'vislag1' and optional key 'vislag2' in 
                          input dspec is required. If set to True, delay pwoer
                          spectrum in specified subbands is determined. In 
                          addition to key 'vislag1' and optional key 'vislag2', 
                          following keys are also required in input dictionary 
                          dspec, namely, 'lags', 'freq_center', 'bw_eff', 
                          'freq_wts'

        Output:

        Dictionary containing delay power spectrum (in units of K^2 (Mpc/h)^3) 
        of shape (n1xn2x... n_runs dims) x n_bl x nlags x n_t under key 
        'fullband' if subband is set to False or of shape 
        n_win x (n1xn2x... n_runs dims) x n_bl x nlags x n_t under key 'subband'
        if subband is set to True. 
        ------------------------------------------------------------------------
        """

        try:
            dspec
        except NameError:
            raise NameError('Input dspec must be specified')

        if not isinstance(dspec, dict):
            raise TypeError('Input dspec must be a dictionary')
        else:
            mode = 'auto'
            if 'vislag1' not in dspec:
                raise KeyError('Key "vislag1" not found in input dspec')
            if not isinstance(dspec['vislag1'], NP.ndarray):
                raise TypeError('Value under key "vislag1" must be a numpy array')
            if 'vislag2' not in dspec:
                dspec['vislag2'] = dspec['vislag1']
            else:
                mode = 'cross'
            if not isinstance(dspec['vislag2'], NP.ndarray):
                raise TypeError('Value under key "vislag2" must be a numpy array')
            if dspec['vislag1'].shape != dspec['vislag2'].shape:
                raise ValueError('Value under keys "vislag1" and "vislag2" must have same shape')

        if not isinstance(subband, bool):
            raise TypeError('Input subband must be boolean')

        dps = {}
        if not subband:
            factor = self.jacobian1 * self.jacobian2 * self.Jy2K**2 # scalar
            factor = factor.reshape(tuple(NP.ones(dspec['vislag1'].ndim, dtype=NP.int)))
            key = 'fullband'
        else:
            dspec['freq_center'] = NP.asarray(dspec['freq_center']).ravel() # n_win
            dspec['bw_eff'] = NP.asarray(dspec['bw_eff']).ravel() # n_win
            wl = FCNST.c / dspec['freq_center'] # n_win
            redshift = CNST.rest_freq_HI / dspec['freq_center'] - 1 # n_win
            dz = CNST.rest_freq_HI / dspec['freq_center']**2 * dspec['bw_eff'] # n_win
            kprll = NP.empty((dspec['freq_center'].size, dspec['lags'].size)) # n_win x nlags
            kperp = NP.empty((dspec['freq_center'].size, self.bl_length.size)) # n_win x nbl
            for zind,z in enumerate(redshift):
                kprll[zind,:] = self.k_parallel(dspec['lags'], z, action='return')
                kperp[zind,:] = self.k_perp(self.bl_length, z, action='return')
            rz_los = self.cosmo.comoving_distance(redshift).to('Mpc').value
            rz_transverse = self.comoving_transverse_distance(redshift, action='return') # n_win
            drz_los = self.comoving_los_depth(dspec['bw_eff'], redshift, action='return') # n_win
            omega_bw = self.beam3Dvol(freq_wts=NP.squeeze(dspec['freq_wts'])) 
            jacobian1 = 1 / omega_bw # n_win
            # jacobian2 = rz_transverse**2 * drz_los / dspec['bw_eff'] # n_win
            jacobian2 = rz_los**2 * drz_los / dspec['bw_eff'] # n_win
            Jy2K = wl**2 * CNST.Jy / (2*FCNST.k) # n_win
            factor = jacobian1 * jacobian2 * Jy2K**2 # n_win
            factor = factor.reshape((-1,)+tuple(NP.ones(dspec['vislag1'].ndim-1, dtype=NP.int)))
            key = 'subband'
        dps[key] = dspec['vislag1'] * dspec['vislag2'].conj() * factor
        dps[key] = dps[key].real
        if mode == 'cross':
            dps[key] *= 2
        return dps

    ############################################################################

    def compute_individual_closure_phase_power_spectrum(self, closure_phase_delay_spectra):

        """
        ------------------------------------------------------------------------
        Compute delay power spectrum of closure phase in units of Mpc/h from the 
        delay spectrum in units of Hz

        Inputs:

        closure_phase_delay_spectra
        [dictionary] contains information about closure phase delay spectra of 
        different frequency sub-bands (n_win in number) under the following 
        keys:
        'antenna_triplets'
                    [list of tuples] List of antenna ID triplets where each 
                    triplet is given as a tuple. Closure phase delay spectra in
                    subbands is computed for each of these antenna triplets
        'baseline_triplets'     
                    [numpy array] List of 3x3 numpy arrays. Each 3x3
                    unit in the list represents triplets of baseline
                    vectors where the three rows denote the three 
                    baselines in the triplet and the three columns 
                    define the x-, y- and z-components of the 
                    triplet. The number of 3x3 unit elements in the 
                    list will equal the number of elements in the 
                    list under key 'antenna_triplets'. Closure phase delay 
                    spectra in subbands is computed for each of these baseline
                    triplets which correspond to the antenna triplets
        'freq_center' 
                    [numpy array] contains the center frequencies 
                    (in Hz) of the frequency subbands of the subband
                    delay spectra. It is of size n_win. It is roughly 
                    equivalent to redshift(s)
        'bw_eff'    [numpy array] contains the effective bandwidths 
                    (in Hz) of the subbands being delay transformed. It
                    is of size n_win. It is roughly equivalent to width 
                    in redshift or along line-of-sight
        'lags'      [numpy array] lags of the resampled subband delay spectra 
                    after padding in frequency during the transform. It
                    is of size nlags where nlags is the number of 
                    independent delay bins
        'lag_kernel'
                    [numpy array] delay transform of the frequency 
                    weights under the key 'freq_wts'. It is of size
                    n_bl x n_win x nlags x n_t.
        'lag_corr_length' 
                    [numpy array] It is the correlation timescale (in 
                    pixels) of the resampled subband delay spectra. It is 
                    proportional to inverse of effective bandwidth. It
                    is of size n_win. The unit size of a pixel is 
                    determined by the difference between adjacent pixels 
                    in lags under key 'lags' which in turn is 
                    effectively inverse of the effective bandwidth 
        'closure_phase_skyvis' (optional)
                    [numpy array] subband delay spectra of closure phases
                    of noiseless sky visiblities from the specified 
                    antenna triplets. It is of size n_triplets x n_win x 
                    nlags x n_t. It must be in units of Hz.
        'closure_phase_vis' (optional)
                    [numpy array] subband delay spectra of closure phases
                    of noisy sky visiblities from the specified antenna 
                    triplets. It is of size n_triplets x n_win x nlags x n_t.
                    It must be in units of Hz.
        'closure_phase_noise' (optional)
                    [numpy array] subband delay spectra of closure phases
                    of noise visiblities from the specified antenna triplets.
                    It is of size n_triplets x n_win x nlags x n_t. It must be 
                    in units of Hz.
        
        Output:

        Dictionary with closure phase delay power spectra containing the 
        following keys and values:
        'z'         [numpy array] Redshifts corresponding to the centers of the
                    frequency subbands. Same size as number of values under key
                    'freq_center' which is n_win
        'kprll'     [numpy array] k_parallel (h/Mpc) for different subbands and
                    various delays. It is of size n_win x nlags
        'kperp'     [numpy array] k_perp (h/Mpc) for different subbands and the
                    antenna/baseline triplets. It is of size n_win x n_triplets
                    x 3 x 3 where the 3 x 3 refers to 3 different baselines and 
                    3 components of the baseline vector respectively
        'horizon_kprll_limits' 
                    [numpy array] limits on k_parallel corresponding to limits 
                    on horizon delays for each of the baseline triplets and 
                    subbands. It is of shape n_t x n_win x n_triplets x 3 x 2, 
                    where 3 is for the three baselines involved in the triplet, 
                    2 limits (upper and lower). It has units of h/Mpc
        'closure_phase_skyvis'
                    [numpy array] subband delay power spectra of closure phases
                    of noiseless sky visiblities from the specified 
                    antenna triplets. It is of size n_triplets x n_win x 
                    nlags x n_t. It is in units of Mpc/h. This is returned if 
                    this key is present in the input closure_phase_delay_spectra
        'closure_phase_vis'
                    [numpy array] subband delay power spectra of closure phases
                    of noisy sky visiblities from the specified antenna 
                    triplets. It is of size n_triplets x n_win x nlags x n_t.
                    It is in units of Mpc/h. This is returned if this key is 
                    present in the input closure_phase_delay_spectra
        'closure_phase_noise'
                    [numpy array] subband delay power spectra of closure phases
                    of noise visiblities from the specified antenna triplets.
                    It is of size n_triplets x n_win x nlags x n_t. It is in 
                    units of Mpc/h. This is returned if this key is present in 
                    the input closure_phase_delay_spectra
        ------------------------------------------------------------------------
        """

        try:
            closure_phase_delay_spectra
        except NameError:
            raise NameError('Input closure_phase_delay_spectra must be provided')

        closure_phase_delay_power_spectra = {}
        wl = FCNST.c / closure_phase_delay_spectra['freq_center']
        z = CNST.rest_freq_HI / closure_phase_delay_spectra['freq_center'] - 1
        dz = CNST.rest_freq_HI / closure_phase_delay_spectra['freq_center']**2 * closure_phase_delay_spectra['bw_eff']
        kprll = NP.empty((closure_phase_delay_spectra['freq_center'].size, closure_phase_delay_spectra['lags'].size))
        kperp = NP.empty((closure_phase_delay_spectra['freq_center'].size, len(closure_phase_delay_spectra['antenna_triplets']), 3)) # n_win x n_triplets x 3, where 3 is for the three baselines involved
        horizon_kprll_limits = NP.empty((self.ds.n_acc, closure_phase_delay_spectra['freq_center'].size, len(closure_phase_delay_spectra['antenna_triplets']), 3, 2)) # n_t x n_win x n_triplets x 3 x 2, where 3 is for the three baselines involved

        for zind,redshift in enumerate(z):
            kprll[zind,:] = self.k_parallel(closure_phase_delay_spectra['lags'], redshift, action='return')
            for triplet_ind, ant_triplet in enumerate(closure_phase_delay_spectra['antenna_triplets']):
                bl_lengths = NP.sqrt(NP.sum(closure_phase_delay_spectra['baseline_triplets'][triplet_ind]**2, axis=1))
                kperp[zind,triplet_ind,:] = self.k_perp(bl_lengths, redshift, action='return')
                horizon_delay_limits = bl_lengths.reshape(1,-1,1) / FCNST.c # 1x3x1, where 1 phase center, 3 is for the three baselines involved in the triplet, 1 upper limit
                horizon_delay_limits = NP.concatenate((horizon_delay_limits, -horizon_delay_limits), axis=2) # 1x3x2, where 1 phase center, 3 is for the three baselines involved in the triplet, 2 limits (upper and lower)
                horizon_kprll_limits[:,zind,triplet_ind,:,:] = self.k_parallel(horizon_delay_limits, redshift, action='return') # 1 x n_win x n_triplets x 3 x 2, where 1 phase center, 3 is for the three baselines involved in the triplet, 2 limits (upper and lower)
        
        closure_phase_delay_power_spectra['z'] = z
        closure_phase_delay_power_spectra['kprll'] = kprll
        closure_phase_delay_power_spectra['kperp'] = kperp
        closure_phase_delay_power_spectra['horizon_kprll_limits'] = horizon_kprll_limits
        # rz_transverse = self.comoving_transverse_distance(closure_phase_delay_power_spectra['z'], action='return')
        drz_los = self.comoving_los_depth(closure_phase_delay_spectra['bw_eff'], closure_phase_delay_power_spectra['z'], action='return')
        # omega_bw = self.beam3Dvol(freq_wts=closure_phase_delay_spectra['freq_wts'])
        # jacobian1 = 1 / omega_bw
        # jacobian2 = rz_transverse**2 * drz_los / closure_phase_delay_spectra['bw_eff']
        # Jy2K = wl**2 * CNST.Jy / (2*FCNST.k)
        jacobian1 = 1 / closure_phase_delay_spectra['bw_eff']
        jacobian2 = drz_los / closure_phase_delay_spectra['bw_eff']
        factor = jacobian1 * jacobian2
        conversion_factor = factor.reshape(1,-1,1,1)
        for key in ['closure_phase_skyvis', 'closure_phase_vis', 'closure_phase_noise']:
            if key in closure_phase_delay_spectra:
                closure_phase_delay_power_spectra[key] = NP.abs(closure_phase_delay_spectra[key])**2 * conversion_factor

        return closure_phase_delay_power_spectra

    ############################################################################

    def compute_averaged_closure_phase_power_spectrum(self, closure_phase_delay_spectra):

        """
        ------------------------------------------------------------------------
        Compute delay power spectrum of closure phase in units of Mpc/h from the 
        delay spectrum in units of Jy Hz and average over 'auto' and 'cross' 
        modes

        Inputs:

        closure_phase_delay_spectra
        [dictionary] contains information about closure phase delay spectra of 
        different frequency sub-bands (n_win in number) under the following 
        keys:
        'antenna_triplets'
                    [list of tuples] List of antenna ID triplets where each 
                    triplet is given as a tuple. Closure phase delay spectra in
                    subbands is computed for each of these antenna triplets
        'baseline_triplets'     
                    [numpy array] List of 3x3 numpy arrays. Each 3x3
                    unit in the list represents triplets of baseline
                    vectors where the three rows denote the three 
                    baselines in the triplet and the three columns 
                    define the x-, y- and z-components of the 
                    triplet. The number of 3x3 unit elements in the 
                    list will equal the number of elements in the 
                    list under key 'antenna_triplets'. Closure phase delay 
                    spectra in subbands is computed for each of these baseline
                    triplets which correspond to the antenna triplets
        'freq_center' 
                    [numpy array] contains the center frequencies 
                    (in Hz) of the frequency subbands of the subband
                    delay spectra. It is of size n_win. It is roughly 
                    equivalent to redshift(s)
        'bw_eff'    [numpy array] contains the effective bandwidths 
                    (in Hz) of the subbands being delay transformed. It
                    is of size n_win. It is roughly equivalent to width 
                    in redshift or along line-of-sight
        'lags'      [numpy array] lags of the resampled subband delay spectra 
                    after padding in frequency during the transform. It
                    is of size nlags where nlags is the number of 
                    independent delay bins
        'lag_kernel'
                    [numpy array] delay transform of the frequency 
                    weights under the key 'freq_wts'. It is of size
                    n_bl x n_win x nlags x n_t.
        'lag_corr_length' 
                    [numpy array] It is the correlation timescale (in 
                    pixels) of the resampled subband delay spectra. It is 
                    proportional to inverse of effective bandwidth. It
                    is of size n_win. The unit size of a pixel is 
                    determined by the difference between adjacent pixels 
                    in lags under key 'lags' which in turn is 
                    effectively inverse of the effective bandwidth 
        'closure_phase_skyvis' (optional)
                    [numpy array] subband delay spectra of closure phases
                    of noiseless sky visiblities from the specified 
                    antenna triplets. It is of size n_triplets x n_win x 
                    nlags x n_t. It must be in units of Hz.
        'closure_phase_vis' (optional)
                    [numpy array] subband delay spectra of closure phases
                    of noisy sky visiblities from the specified antenna 
                    triplets. It is of size n_triplets x n_win x nlags x n_t.
                    It must be in units of Hz.
        'closure_phase_noise' (optional)
                    [numpy array] subband delay spectra of closure phases
                    of noise visiblities from the specified antenna triplets.
                    It is of size n_triplets x n_win x nlags x n_t. It must be 
                    in units of Hz.
        
        Output:

        Dictionary with closure phase delay power spectra containing the 
        following keys and values:
        'z'         [numpy array] Redshifts corresponding to the centers of the
                    frequency subbands. Same size as number of values under key
                    'freq_center' which is n_win
        'kprll'     [numpy array] k_parallel (h/Mpc) for different subbands and
                    various delays. It is of size n_win x nlags
        'kperp'     [numpy array] k_perp (h/Mpc) for different subbands and the
                    antenna/baseline triplets. It is of size n_win x n_triplets
                    x 3 x 3 where the 3 x 3 refers to 3 different baselines and 
                    3 components of the baseline vector respectively
        'horizon_kprll_limits' 
                    [numpy array] limits on k_parallel corresponding to limits 
                    on horizon delays for each of the baseline triplets and 
                    subbands. It is of shape n_t x n_win x n_triplets x 3 x 2, 
                    where 3 is for the three baselines involved in the triplet, 
                    2 limits (upper and lower). It has units of h/Mpc
        'auto'      [dictionary] average of diagonal terms in the power spectrum
                    matrix with possibly the following keys and values:
                    'closure_phase_skyvis'
                          [numpy array] subband delay power spectra of closure 
                          phases of noiseless sky visiblities from the specified 
                          antenna triplets. It is of size n_triplets x n_win x 
                          nlags x n_t. It is in units of Mpc/h. This is returned 
                          if this key is present in the input 
                          closure_phase_delay_spectra
                    'closure_phase_vis'
                          [numpy array] subband delay power spectra of closure 
                          phases of noisy sky visiblities from the specified 
                          antenna triplets. It is of size 
                          1 x n_win x nlags x n_t. It is in units of Mpc/h. This 
                          is returned if this key is present in the input 
                          closure_phase_delay_spectra
                    'closure_phase_noise'
                          [numpy array] subband delay power spectra of closure 
                          phases of noise visiblities from the specified antenna 
                          triplets. It is of size 1 x n_win x nlags x n_t. It is 
                          in units of Mpc/h. This is returned if this key is 
                          present in the input closure_phase_delay_spectra
        'cross'     [dictionary] average of off-diagonal terms in the power 
                    spectrum matrix with possibly the following keys and values:
                    'closure_phase_skyvis'
                          [numpy array] subband delay power spectra of closure 
                          phases of noiseless sky visiblities from the specified 
                          antenna triplets. It is of size n_triplets x n_win x 
                          nlags x n_t. It is in units of Mpc/h. This is returned 
                          if this key is present in the input 
                          closure_phase_delay_spectra
                    'closure_phase_vis'
                          [numpy array] subband delay power spectra of closure 
                          phases of noisy sky visiblities from the specified 
                          antenna triplets. It is of size 
                          1 x n_win x nlags x n_t. It is in units of Mpc/h. This 
                          is returned if this key is present 
                          in the input closure_phase_delay_spectra
                    'closure_phase_noise'
                          [numpy array] subband delay power spectra of closure 
                          phases of noise visiblities from the specified antenna 
                          triplets. It is of size 1 x n_win x nlags x n_t. It is 
                          in units of Mpc/h. This is returned if this key is 
                          present in the input closure_phase_delay_spectra
        ------------------------------------------------------------------------
        """

        try:
            closure_phase_delay_spectra
        except NameError:
            raise NameError('Input closure_phase_delay_spectra must be provided')

        closure_phase_delay_power_spectra = {}
        wl = FCNST.c / closure_phase_delay_spectra['freq_center']
        z = CNST.rest_freq_HI / closure_phase_delay_spectra['freq_center'] - 1
        dz = CNST.rest_freq_HI / closure_phase_delay_spectra['freq_center']**2 * closure_phase_delay_spectra['bw_eff']
        kprll = NP.empty((closure_phase_delay_spectra['freq_center'].size, closure_phase_delay_spectra['lags'].size))
        kperp = NP.empty((closure_phase_delay_spectra['freq_center'].size, len(closure_phase_delay_spectra['antenna_triplets']), 3)) # n_win x n_triplets x 3, where 3 is for the three baselines involved
        horizon_kprll_limits = NP.empty((self.ds.n_acc, closure_phase_delay_spectra['freq_center'].size, len(closure_phase_delay_spectra['antenna_triplets']), 3, 2)) # n_t x n_win x n_triplets x 3 x 2, where 3 is for the three baselines involved

        for zind,redshift in enumerate(z):
            kprll[zind,:] = self.k_parallel(closure_phase_delay_spectra['lags'], redshift, action='return')
            for triplet_ind, ant_triplet in enumerate(closure_phase_delay_spectra['antenna_triplets']):
                bl_lengths = NP.sqrt(NP.sum(closure_phase_delay_spectra['baseline_triplets'][triplet_ind]**2, axis=1))
                kperp[zind,triplet_ind,:] = self.k_perp(bl_lengths, redshift, action='return')
                horizon_delay_limits = bl_lengths.reshape(1,-1,1) / FCNST.c # 1x3x1, where 1 phase center, 3 is for the three baselines involved in the triplet, 1 upper limit
                horizon_delay_limits = NP.concatenate((horizon_delay_limits, -horizon_delay_limits), axis=2) # 1x3x2, where 1 phase center, 3 is for the three baselines involved in the triplet, 2 limits (upper and lower)
                horizon_kprll_limits[:,zind,triplet_ind,:,:] = self.k_parallel(horizon_delay_limits, redshift, action='return') # 1 x n_win x n_triplets x 3 x 2, where 1 phase center, 3 is for the three baselines involved in the triplet, 2 limits (upper and lower)
        
        closure_phase_delay_power_spectra['z'] = z
        closure_phase_delay_power_spectra['kprll'] = kprll
        closure_phase_delay_power_spectra['kperp'] = kperp
        closure_phase_delay_power_spectra['horizon_kprll_limits'] = horizon_kprll_limits
        # rz_transverse = self.comoving_transverse_distance(closure_phase_delay_power_spectra['z'], action='return')
        drz_los = self.comoving_los_depth(closure_phase_delay_spectra['bw_eff'], closure_phase_delay_power_spectra['z'], action='return')
        # omega_bw = self.beam3Dvol(freq_wts=closure_phase_delay_spectra['freq_wts'])
        # jacobian1 = 1 / omega_bw
        # jacobian2 = rz_transverse**2 * drz_los / closure_phase_delay_spectra['bw_eff']
        # Jy2K = wl**2 * CNST.Jy / (2*FCNST.k)
        jacobian1 = 1 / closure_phase_delay_spectra['bw_eff']
        jacobian2 = drz_los / closure_phase_delay_spectra['bw_eff']
        factor = jacobian1 * jacobian2
        for key in ['closure_phase_skyvis', 'closure_phase_vis', 'closure_phase_noise']:
            if key in closure_phase_delay_spectra:
                ndim_shape = NP.ones(closure_phase_delay_spectra[key].ndim, dtype=int)
                ndim_shape[-3] = -1
                ndim_shape = tuple(ndim_shape)
                conversion_factor = factor.reshape(ndim_shape)

        for mode in ['auto', 'cross']:
            closure_phase_delay_power_spectra[mode] = {}
            for key in ['closure_phase_skyvis', 'closure_phase_vis', 'closure_phase_noise']:
                if key in closure_phase_delay_spectra:
                    nruns = closure_phase_delay_spectra[key].shape[0]
                    if mode == 'auto':
                        closure_phase_delay_power_spectra[mode][key] = NP.mean(NP.abs(closure_phase_delay_spectra[key])**2, axis=0, keepdims=True) * conversion_factor
                    else:
                        closure_phase_delay_power_spectra[mode][key] = 1.0 / (nruns*(nruns-1)) * (conversion_factor * NP.abs(NP.sum(closure_phase_delay_spectra[key], axis=0, keepdims=True))**2 - nruns * closure_phase_delay_power_spectra['auto'][key])

        return closure_phase_delay_power_spectra

    ############################################################################
<|MERGE_RESOLUTION|>--- conflicted
+++ resolved
@@ -3910,8 +3910,7 @@
                 if beam_filefmt == 'fits':
                     extbeam = fits.getdata(beam_file, extname='BEAM_{0}'.format(beam_pol))
                     beam_freqs = fits.getdata(beam_file, extname='FREQS_{0}'.format(beam_pol))
-<<<<<<< HEAD
-                    extbeam = extbeam.reshape(-1,beam_freqs.size)
+                    extbeam = extbeam.reshape(-1,beam_freqs.size) # npix x nfreqs
                     prihdr = fits.getheader(beam_file, 0)
                     beamunit = prihdr['GAINUNIT']
                 elif beam_filefmt.lower() == 'hdf5':
@@ -3920,12 +3919,6 @@
                         extbeam = extbeam.T
                         beam_freqs = fileobj['spectral_info']['freqs'].value
                         beamunit = fileobj['header']['gainunit'].value
-                else:
-                    raise ValueError('The external beam file format is currently not supported.')
-                if beamunit.lower() == 'db':
-                    extbeam = 10**(extbeam/10.0)
-=======
-                    extbeam = extbeam.reshape(-1,beam_freqs.size) # npix x nfreqs
                 elif beam_filefmt == 'uvbeam':
                     if uvbeam_module_found:
                         uvbm = UVBeam()
@@ -3943,10 +3936,11 @@
             
                     if NP.abs(NP.abs(extbeam).max() - 1.0) > 1e-10:
                         extbeam /= NP.abs(extbeam).max()
+                    beamunit = ''
                 else:
                     raise ValueError('Specified external beam file format not currently supported')
-                # extbeam = extbeam.reshape(-1,beam_freqs.size)
->>>>>>> 53781768
+                if beamunit.lower() == 'db':
+                    extbeam = 10**(extbeam/10.0)
                 beam_nside = HP.npix2nside(extbeam.shape[0])
                 if beam_nside < nside:
                     nside = beam_nside
