from __future__ import division
import numpy as NP
import numpy.linalg as LA
import scipy.constants as FCNST
import datetime as DT
import progressbar as PGB
import os
import astropy 
from astropy.io import fits
import h5py
from distutils.version import LooseVersion
import psutil 
from astroutils import geometry as GEOM
from astroutils import gridding_modules as GRD
from astroutils import constants as CNST
from astroutils import DSP_modules as DSP
from astroutils import catalog as SM
from astroutils import lookup_operations as LKP
import baseline_delay_horizon as DLY
import primary_beams as PB
mwa_tools_found = True
try:
    from mwapy.pb import primary_beam as MWAPB
except ImportError:
    mwa_tools_found = False
<<<<<<< HEAD
    
=======

>>>>>>> 3806f42a
################################################################################

def _astropy_columns(cols, tabtype='BinTableHDU'):
    
    """
    ----------------------------------------------------------------------------
    !!! FOR INTERNAL USE ONLY !!!
    This internal routine checks for Astropy version and produces the FITS 
    columns based on the version

    Inputs:

    cols    [list of Astropy FITS columns] These are a list of Astropy FITS 
            columns

    tabtype [string] specifies table type - 'BinTableHDU' (default) for binary
            tables and 'TableHDU' for ASCII tables

    Outputs:

    columns [Astropy FITS column data] 
    ----------------------------------------------------------------------------
    """

    try:
        cols
    except NameError:
        raise NameError('Input cols not specified')

    if tabtype not in ['BinTableHDU', 'TableHDU']:
        raise ValueError('tabtype specified is invalid.')

    use_ascii = False
    if tabtype == 'TableHDU':
        use_ascii = True
    if astropy.__version__ == '0.4':
        columns = fits.ColDefs(cols, tbtype=tabtype)
    elif LooseVersion(astropy.__version__)>=LooseVersion('0.4.2'):
        columns = fits.ColDefs(cols, ascii=use_ascii)
    return columns    

################################################################################

def hexagon_generator(spacing, n_total=None, n_side=None, orientation=None, 
                      center=None):
    
    """
    ------------------------------------------------------------------------
    Generate a grid of baseline locations filling a regular hexagon. 
    Primarily intended for HERA experiment.

    Inputs:
    
    spacing      [scalar] positive scalar specifying the spacing between
                 antennas. Must be specified, no default.

    n_total      [scalar] positive integer specifying the total number of
                 antennas to be placed in the hexagonal array. This value
                 will be checked if it valid for a regular hexagon. If
                 n_total is specified, n_side must not be specified. 
                 Default = None.

    n_side       [scalar] positive integer specifying the number of antennas
                 on the side of the hexagonal array. If n_side is specified,
                 n_total should not be specified. Default = None

    orientation  [scalar] counter-clockwise angle (in degrees) by which the 
                 principal axis of the hexagonal array is to be rotated. 
                 Default = None (means 0 degrees)

    center       [2-element list or numpy array] specifies the center of the
                 array. Must be in the same units as spacing. The hexagonal
                 array will be centered on this position.

    Outputs:

    Two element tuple with these elements in the following order:

    xy           [2-column array] x- and y-locations. x is in the first
                 column, y is in the second column. Number of xy-locations
                 is equal to the number of rows which is equal to n_total

    id           [numpy array of string] unique antenna identifier. Numbers
                 from 0 to n_antennas-1 in string format.

    Notes: 

    If n_side is the number of antennas on the side of the hexagon, then
    n_total = 3*n_side**2 - 3*n_side + 1
    ------------------------------------------------------------------------
    """

    try:
        spacing
    except NameError:
        raise NameError('No spacing provided.')

    if not isinstance(spacing, (int, float)):
        raise TypeError('spacing must be scalar value')

    if spacing <= 0:
        raise ValueError('spacing must be positive')
        
    if orientation is not None:
        if not isinstance(orientation, (int,float)):
            raise TypeError('orientation must be a scalar')

    if center is not None:
        if not isinstance(center, (list, NP.ndarray)):
            raise TypeError('center must be a list or numpy array')
        center = NP.asarray(center)
        if center.size != 2:
            raise ValueError('center should be a 2-element vector')
        center = center.reshape(1,-1)

    if (n_total is None) and (n_side is None):
        raise NameError('n_total or n_side must be provided')
    elif (n_total is not None) and (n_side is not None):
        raise ValueError('Only one of n_total or n_side must be specified.')
    elif n_total is not None:
        if not isinstance(n_total, int):
            raise TypeError('n_total must be an integer')
        if n_total <= 0:
            raise ValueError('n_total must be positive')
    else:
        if not isinstance(n_side, int):
            raise TypeError('n_side must be an integer')
        if n_side <= 0:
            raise ValueError('n_side must be positive')

    if n_total is not None:
        sqroots = NP.roots([3.0, -3.0, 1.0-n_total])
        valid_ind = NP.logical_and(sqroots.real >= 1, sqroots.imag == 0.0)
        if NP.any(valid_ind):
            sqroot = sqroots[valid_ind]
        else:
            raise ValueError('No valid root found for the quadratic equation with the specified n_total')

        n_side = NP.round(sqroot).astype(NP.int)
        if (3*n_side**2 - 3*n_side + 1 != n_total):
            raise ValueError('n_total is not a valid number for a hexagonal array')
    else:
        n_total = 3*n_side**2 - 3*n_side + 1

    xref = NP.arange(2*n_side-1, dtype=NP.float)
    xloc, yloc = [], []
    for i in range(1,n_side):
        x = xref[:-i] + i * NP.cos(NP.pi/3)   # Select one less antenna each time and displace
        y = i*NP.sin(NP.pi/3) * NP.ones(2*n_side-1-i)
        xloc += x.tolist() * 2   # Two lists, one for the top and the other for the bottom
        yloc += y.tolist()   # y-locations of the top list
        yloc += (-y).tolist()   # y-locations of the bottom list

    xloc += xref.tolist()   # Add the x-locations of central line of antennas
    yloc += [0.0] * int(2*n_side-1)   # Add the y-locations of central line of antennas

    if len(xloc) != len(yloc):
        raise ValueError('Sizes of x- and y-locations do not agree')

    xy = zip(xloc, yloc)
    if len(xy) != n_total:
        raise ValueError('Sizes of x- and y-locations do not agree with n_total')

    xy = NP.asarray(xy)
    xy = xy - NP.mean(xy, axis=0, keepdims=True)    # Shift the center to origin
    if orientation is not None:   # Perform any rotation
        angle = NP.radians(orientation)
        rot_matrix = NP.asarray([[NP.cos(angle), -NP.sin(angle)], 
                                 [NP.sin(angle), NP.cos(angle)]])
        xy = NP.dot(xy, rot_matrix.T)

    xy *= spacing    # Scale by the spacing
    if center is not None:   # Shift the center
        xy += center

    return (NP.asarray(xy), map(str, range(n_total)))

################################################################################

def circular_antenna_array(antsize, minR, maxR=None):

    """
    ---------------------------------------------------------------------------
    Create antenna layout in a circular ring of minimum and maximum radius with
    antennas of a given size

    Inputs:

    antsize   [scalar] Antenna size. Critical to determining number of antenna
              elements that can be placed on a circle. No default.

    minR      [scalar] Minimum radius of the circular ring. Must be in same 
              units as antsize. No default. Must be greater than 0.5*antsize.

    maxR      [scalar] Maximum radius of circular ring. Must be >= minR. 
              Default=None means maxR is set equal to minR.

    Outputs:

    xy        [2-column numpy array] Antenna locations in the same units as 
              antsize returned as a 2-column numpy array where the number of
              rows equals the number of antenna locations generated and x, 
              and y locations make the two columns.
    ---------------------------------------------------------------------------
    """
    
    try:
        antsize, minR
    except NameError:
        raise NameError('antsize, and minR must be specified')

    if (antsize is None) or (minR is None):
        raise ValueError('antsize and minR cannot be NoneType')

    if not isinstance(antsize, (int, float)):
        raise TypeError('antsize must be a scalar')
    if antsize <= 0.0:
        raise ValueError('antsize must be positive')

    if not isinstance(minR, (int, float)):
        raise TypeError('minR must be a scalar')
    if minR <= 0.0:
        raise ValueError('minR must be positive')

    if minR < 0.5*antsize:
        minR = 0.5*antsize

    if maxR is None:
        maxR = minR
        
    if not isinstance(maxR, (int, float)):
        raise TypeError('maxR must be a scalar')
    elif maxR < minR:
        maxR = minR

    if maxR - minR < antsize:
        radii = minR + NP.zeros(1)
    else:    
        radii = minR + antsize * NP.arange((maxR-minR)/antsize)
    nants = 2 * NP.pi * radii / antsize
    nants = nants.astype(NP.int)

    x = [(radii[i] * NP.cos(2*NP.pi*NP.arange(nants[i])/nants[i])).tolist() for i in range(radii.size)]
    y = [(radii[i] * NP.sin(2*NP.pi*NP.arange(nants[i])/nants[i])).tolist() for i in range(radii.size)]

    xpos = [xi for sublist in x for xi in sublist]
    ypos = [yi for sublist in y for yi in sublist]
    x = NP.asarray(xpos)
    y = NP.asarray(ypos)

    xy = NP.hstack((x.reshape(-1,1), y.reshape(-1,1)))

    return (xy, map(str, range(NP.sum(nants))))

################################################################################

def baseline_generator(antenna_locations, ant_id=None, auto=False,
                       conjugate=False):

    """
    -------------------------------------------------------------------
    Generate baseline from antenna locations.

    Inputs:

    antenna_locations: List of tuples containing antenna coordinates, 
                       or list of instances of class Point containing
                       antenna coordinates, or Numpy array (Nx3) array
                       with each row specifying an antenna location.

    Input keywords:

    ant_id             [list of strings] Unique identifier for each
                       antenna. Default = None. If None provided,
                       antennas will be indexed by an integer starting
                       from 0 to N(ants)-1

    auto:              [Default=False] If True, compute zero spacings of
                       antennas with themselves.

    conjugate:         [Default=False] If True, compute conjugate 
                       baselines.

    Output:

    baseline_locations: Baseline locations in the same data type as 
                        antenna locations (list of tuples, list of 
                        instances of class Point or Numpy array of size
                        Nb x 3 with each row specifying one baseline 
                        vector)

    antenna_pairs       [Numpy structured array tuples] IDs of antennas 
                        in the pair used to produce the baseline vector
                        under fields 'A2' and 'A1' for second and first 
                        antenna respectively. The baseline vector is 
                        obtained by position of antennas under 'A2' 
                        minus position of antennas under 'A1'

    -------------------------------------------------------------------
    """

    try:
        antenna_locations
    except NameError:
        print 'No antenna locations supplied. Returning from baseline_generator()'
        return None

    inp_type = 'tbd'

    if not isinstance(antenna_locations, NP.ndarray):
        if isinstance(antenna_locations, list):
            if isinstance(antenna_locations[0], GEOM.Point):
                inp_type = 'loo' # list of objects
            elif isinstance(antenna_locations[0], tuple):
                inp_type = 'lot' # list of tuples
                antenna_locations = [(tuple(loc) if len(loc) == 3 else (tuple([loc[0],0.0,0.0]) if len(loc) == 1 else (tuple([loc[0],loc[1],0.0]) if len(loc) == 2 else (tuple([loc[0],loc[1],loc[2]]))))) for loc in antenna_locations if len(loc) != 0] # Remove empty tuples and validate the data range and data type for antenna locations. Force it to have three components for every antenna location.
        elif isinstance(antenna_locations, GEOM.Point):
            if not auto:
                print 'No non-zero spacings found since auto=False.'
                return None
            else:
                return GEOM.Point()
        elif isinstance(antenna_locations, tuple):
            if not auto:
                print 'No non-zero spacings found since auto=False.'
                return None
            else:
                return (0.0,0.0,0.0)
        else:
            if not auto:
                print 'No non-zero spacings found since auto=False.'
                return None
            else:
                return (0.0,0.0,0.0)
    else:
        inp_type = 'npa' # A numpy array
        if antenna_locations.shape[0] == 1:
            if not auto:
                print 'No non-zero spacings found since auto=False.'
                return None
            else:
                return NP.zeros(1,3)
        else:
            if antenna_locations.shape[1] > 3:
                antenna_locations = antenna_locations[:,:3]
            elif antenna_locations.shape[1] < 3:
                antenna_locations = NP.hstack((antenna_locations, NP.zeros((antenna_locations.shape[0],3-antenna_locations.shape[1]))))

    if isinstance(antenna_locations, list):
        num_ants = len(antenna_locations)
    else:
        num_ants = antenna_locations.shape[0]

    if ant_id is not None:
        if isinstance(ant_id, list):
            if len(ant_id) != num_ants:
                raise ValueError('Dimensions of ant_id and antenna_locations do not match.')
        elif isinstance(ant_id, NP.ndarray):
            if ant_id.size != num_ants:
                raise ValueError('Dimensions of ant_id and antenna_locations do not match.')
            ant_id = ant_id.tolist()
    else:
        ant_id = ['{0:0d}'.format(i) for i in xrange(num_ants)]

    if inp_type == 'loo':
        if auto:
            baseline_locations = [antenna_locations[j]-antenna_locations[i] for i in xrange(0,num_ants) for j in xrange(0,num_ants) if j >= i]
            # antenna_pairs = [ant_id[j]+'-'+ant_id[i] for i in xrange(0,num_ants) for j in xrange(0,num_ants) if j >= i]
            antenna_pairs = [(ant_id[j], ant_id[i]) for i in xrange(0,num_ants) for j in xrange(0,num_ants) if j >= i]
        else:
            baseline_locations = [antenna_locations[j]-antenna_locations[i] for i in range(0,num_ants) for j in range(0,num_ants) if j > i]                
            # antenna_pairs = [ant_id[j]+'-'+ant_id[i] for i in xrange(0,num_ants) for j in xrange(0,num_ants) if j > i]
            antenna_pairs = [(ant_id[j], ant_id[i]) for i in xrange(0,num_ants) for j in xrange(0,num_ants) if j > i]
        if conjugate:
            baseline_locations += [antenna_locations[j]-antenna_locations[i] for i in xrange(0,num_ants) for j in xrange(0,num_ants) if j < i]
            # antenna_pairs += [ant_id[j]+'-'+ant_id[i] for i in xrange(0,num_ants) for j in xrange(0,num_ants) if j < i]
            antenna_pairs += [(ant_id[j], ant_id[i]) for i in xrange(0,num_ants) for j in xrange(0,num_ants) if j < i]
    elif inp_type == 'lot':
        if auto:
            baseline_locations = [tuple((antenna_locations[j][0]-antenna_locations[i][0], antenna_locations[j][1]-antenna_locations[i][1], antenna_locations[j][2]-antenna_locations[i][2])) for i in xrange(0,num_ants) for j in xrange(0,num_ants) if j >= i]
            # antenna_pairs = [ant_id[j]+'-'+ant_id[i] for i in xrange(0,num_ants) for j in xrange(0,num_ants) if j >= i]
            antenna_pairs = [(ant_id[j], ant_id[i]) for i in xrange(0,num_ants) for j in xrange(0,num_ants) if j >= i]            
        else:
            baseline_locations = [tuple((antenna_locations[j][0]-antenna_locations[i][0], antenna_locations[j][1]-antenna_locations[i][1], antenna_locations[j][2]-antenna_locations[i][2])) for i in xrange(0,num_ants) for j in xrange(0,num_ants) if j > i]
            # antenna_pairs = [ant_id[j]+'-'+ant_id[i] for i in xrange(0,num_ants) for j in xrange(0,num_ants) if j > i]
            antenna_pairs = [(ant_id[j], ant_id[i]) for i in xrange(0,num_ants) for j in xrange(0,num_ants) if j > i]            
        if conjugate:
            baseline_locations += [tuple((antenna_locations[j][0]-antenna_locations[i][0], antenna_locations[j][1]-antenna_locations[i][1], antenna_locations[j][2]-antenna_locations[i][2])) for i in xrange(0,num_ants) for j in xrange(0,num_ants) if j < i]
            # antenna_pairs += [ant_id[j]+'-'+ant_id[i] for i in xrange(0,num_ants) for j in xrange(0,num_ants) if j < i]
            antenna_pairs += [(ant_id[j], ant_id[i]) for i in xrange(0,num_ants) for j in xrange(0,num_ants) if j < i]            
    elif inp_type == 'npa':
        if auto:
            baseline_locations = [antenna_locations[j,:]-antenna_locations[i,:] for i in xrange(0,num_ants) for j in xrange(0,num_ants) if j >= i]
            # antenna_pairs = [ant_id[j]+'-'+ant_id[i] for i in xrange(0,num_ants) for j in xrange(0,num_ants) if j >= i]
            antenna_pairs = [(ant_id[j], ant_id[i]) for i in xrange(0,num_ants) for j in xrange(0,num_ants) if j >= i]            
        else:
            baseline_locations = [antenna_locations[j,:]-antenna_locations[i,:] for i in xrange(0,num_ants) for j in xrange(0,num_ants) if j > i]  
            # antenna_pairs = [ant_id[j]+'-'+ant_id[i] for i in xrange(0,num_ants) for j in xrange(0,num_ants) if j > i]
            antenna_pairs = [(ant_id[j], ant_id[i]) for i in xrange(0,num_ants) for j in xrange(0,num_ants) if j > i]                  
        if conjugate:
            baseline_locations += [antenna_locations[j,:]-antenna_locations[i,:] for i in xrange(0,num_ants) for j in xrange(0,num_ants) if j < i]         
            # antenna_pairs += [ant_id[j]+'-'+ant_id[i] for i in xrange(0,num_ants) for j in xrange(0,num_ants) if j < i]
            antenna_pairs += [(ant_id[j], ant_id[i]) for i in xrange(0,num_ants) for j in xrange(0,num_ants) if j < i]            

        baseline_locations = NP.asarray(baseline_locations)
        maxlen = max(len(aid) for aid in ant_id)
        antenna_pairs = NP.asarray(antenna_pairs, dtype=[('A2', '|S{0:0d}'.format(maxlen)), ('A1', '|S{0:0d}'.format(maxlen))])

    return baseline_locations, antenna_pairs

#################################################################################

def uniq_baselines(baseline_locations, redundant=None):

    """
    ---------------------------------------------------------------------------
    Identify unique, redundant or non-redundant baselines from a given set of
    baseline locations.

    Inputs:
    
    baseline_locations [2- or 3-column numpy array] Each row of the array 
                       specifies a baseline vector from which the required 
                       set of baselines have to be identified

    redundant          [None or boolean] If set to None (default), all the 
                       unique baselines including redundant and non-redundant
                       baselines are returned. If set to True, only redundant
                       baselines that occur more than once are returned. If set
                       to False, only non-redundant baselines that occur 
                       exactly once are returned.

    Output:

    3-element tuple with the selected baselines, their indices in the input,
    and their count. The first element of this tuple is a 3-column numpy array 
    which is a subset of baseline_locations containing the requested type of 
    baselines. The second element of the tuple contains the count of these 
    selected baselines. In case of redundant and unique baselines, the order 
    of repeated baselines does not matter and any one of those baselines could 
    be returned without preserving the order.
    ---------------------------------------------------------------------------
    """

    try:
        baseline_locations
    except NameError:
        raise NameError('baseline_locations not provided')
        
    if not isinstance(baseline_locations, NP.ndarray):
        raise TypeError('baseline_locations must be a numpy array')

    if redundant is not None:
        if not isinstance(redundant, bool):
            raise TypeError('keyword "redundant" must be set to None or a boolean value')

    blshape = baseline_locations.shape
    if blshape[1] > 3:
        baseline_locations = baseline_locations[:,:3]
    elif blshape[1] < 3:
        baseline_locations = NP.hstack((baseline_locations, NP.zeros((blshape[0],3-blshape[1]))))

    blo = NP.angle(baseline_locations[:,0] + 1j * baseline_locations[:,1], deg=True)
    blo[blo >= 180.0] -= 180.0
    blo[blo < 0.0] += 180.0

    bll = NP.sqrt(NP.sum(baseline_locations**2, axis=1))
    blza = NP.degrees(NP.arccos(baseline_locations[:,2] / bll))

    blstr = ['{0[0]:.2f}_{0[1]:.3f}_{0[2]:.3f}'.format(lo) for lo in zip(bll,blza,blo)]

    uniq_blstr, ind, invind = NP.unique(blstr, return_index=True, return_inverse=True)  ## if numpy.__version__ < 1.9.0

    # uniq_blstr, ind, invind, frequency = NP.unique(blstr, return_index=True, return_inverse=True, return_counts=True)  ## if numpy.__version__ >= 1.9.0

    count_blstr = [(ubstr,blstr.count(ubstr)) for ubstr in uniq_blstr]  ## if numpy.__version__ < 1.9.0
    if redundant is None:
        retind = NP.copy(ind)
        counts = [tup[1] for tup in count_blstr]
        counts = NP.asarray(counts)
    else:
        if not redundant:
            ## if numpy.__version__ < 1.9.0
            non_redn_ind = [i for i,tup in enumerate(count_blstr) if tup[1] == 1]
            retind = ind[NP.asarray(non_redn_ind)]
            counts = NP.ones(retind.size)
        else:
            ## if numpy.__version__ < 1.9.0
            redn_ind_counts = [(i,tup[1]) for i,tup in enumerate(count_blstr) if tup[1] > 1]
            redn_ind, counts = zip(*redn_ind_counts)
            retind = ind[NP.asarray(redn_ind)]
            counts = NP.asarray(counts)
            
    return (baseline_locations[retind,:], retind, counts)

#################################################################################

def antenna_power(skymodel, telescope_info, pointing_info, freq_scale=None):

    """
    ---------------------------------------------------------------------------
    Generate antenna power received from sky when a sky model, telescope and
    pointing parameters are provided.

    Inputs:

    skymodel  [instance of class SkyModel] Sky model specified as an instance
              of class SkyModel

    telescope_info
              [dictionary] dictionary that specifies the type of element,
              element size and orientation. It consists of the following keys
              and values:
              'latitude'    [float] latitude of the telescope site (in degrees).
                            If this key is not present, the latitude of MWA 
                            (-26.701 degrees) will be assumed.
              'id'          [string] If set, will ignore the other keys and use
                            telescope details for known telescopes. Accepted 
                            values are 'mwa', 'vla', 'gmrt', and 'hera'.
              'shape'       [string] Shape of antenna element. Accepted values
                            are 'dipole', 'delta', and 'dish'. Will be ignored 
                            if key 'id' is set. 'delta' denotes a delta
                            function for the antenna element which has an
                            isotropic radiation pattern. 'delta' is the default
                            when keys 'id' and 'shape' are not set.
              'size'        [scalar] Diameter of the telescope dish (in meters) 
                            if the key 'shape' is set to 'dish' or length of 
                            the dipole if key 'shape' is set to 'dipole'. Will 
                            be ignored if key 'shape' is set to 'delta'. Will 
                            be ignored if key 'id' is set and a preset value 
                            used for the diameter or dipole.
              'orientation' [list or numpy array] If key 'shape' is set to 
                            dipole, it refers to the orientation of the dipole 
                            element unit vector whose magnitude is specified by 
                            length. If key 'shape' is set to 'dish', it refers 
                            to the position on the sky to which the dish is
                            pointed. For a dipole, this unit vector must be
                            provided in the local ENU coordinate system aligned 
                            with the direction cosines coordinate system or in
                            the Alt-Az coordinate system. This will be
                            used only when key 'shape' is set to 'dipole'.
                            This could be a 2-element vector (transverse 
                            direction cosines) where the third (line-of-sight) 
                            component is determined, or a 3-element vector
                            specifying all three direction cosines or a two-
                            element coordinate in Alt-Az system. If not provided 
                            it defaults to an eastward pointing dipole. If key
                            'shape' is set to 'dish', the orientation refers 
                            to the pointing center of the dish on the sky. It
                            can be provided in Alt-Az system as a two-element
                            vector or in the direction cosine coordinate
                            system as a two- or three-element vector. If not
                            set in the case of a dish element, it defaults to 
                            zenith. This is not to be confused with the key
                            'pointing_center' in dictionary 'pointing_info' 
                            which refers to the beamformed pointing center of
                            the array. The coordinate system is specified by 
                            the key 'ocoords'
              'ocoords'     [scalar string] specifies the coordinate system 
                            for key 'orientation'. Accepted values are 'altaz'
                            and 'dircos'. 
              'element_locs'
                            [2- or 3-column array] Element locations that
                            constitute the tile. Each row specifies
                            location of one element in the tile. The
                            locations must be specified in local ENU
                            coordinate system. First column specifies along
                            local east, second along local north and the
                            third along local up. If only two columns are 
                            specified, the third column is assumed to be 
                            zeros. If 'elements_locs' is not provided, it
                            assumed to be a one-element system and not a
                            phased array as far as determination of primary 
                            beam is concerned.
              'groundplane' [scalar] height of telescope element above the 
                            ground plane (in meteres). Default = None will
                            denote no ground plane effects.
              'ground_modify'
                            [dictionary] contains specifications to modify
                            the analytically computed ground plane pattern. If
                            absent, the ground plane computed will not be
                            modified. If set, it may contain the following 
                            keys:
                            'scale' [scalar] positive value to scale the 
                                    modifying factor with. If not set, the 
                                    scale factor to the modification is unity.
                            'max'   [scalar] positive value to clip the 
                                    modified and scaled values to. If not set, 
                                    there is no upper limit

    pointing_info 
              [dictionary] Contains information about the pointing. It carries
              the following keys and values:

              'lst'    [numpy array] LST values (in degrees) for each pointing

              'pointing_coords'
                       [string scalar] Coordinate system in which the
                       pointing_center is specified. Accepted values are 
                       'radec', 'hadec', 'altaz' or 'dircos'. Must be specified
                       if pointing_center is specified

              'pointing_center'
                       [numpy array] coordinates of pointing center (in the 
                       coordinate system specified under key 'pointing_coords'). 
                       Mx2 array when value under key 'pointing_coords' is set
                       to 'radec', 'hadec' or 'altaz', or Mx3 array when the
                       value in 'pointing_coords' is set to 'dircos'. Number of
                       rows M should be equal to number of pointings and LST. 
                       If only one row (M=1) is provided the same pointing
                       center in the given coordinate system will apply to all
                       pointings.

    freq_scale 
              [string scalar] Units of frequency. Accepted values are 'Hz', 
              'kHz', 'MHz' or 'GHz'. If None provided, default is set to 'GHz'

    Output:

    2-dimensional numpy array containing the antenna power. The rows denote 
    the different pointings and columns denote the frequency spectrum obtained
    from the frequencies specified in the sky model.

    Notes:

    For each pointing the visible sky spectrum is multiplied with the power
    pattern and summed over all sky locations to obtain the received antenna
    power as a function of pointings and frequency.
    ---------------------------------------------------------------------------
    """

    try:
        skymodel, telescope_info, pointing_info
    except NameError:
        raise NameError('Sky model, telescope and pointing information must be provided')

    if not isinstance(skymodel, SM.SkyModel):
        raise TypeError('Input parameter skymodel must be an instance of class SkyModel')

    if not isinstance(telescope_info, dict):
        raise TypeError('Input parameter telescope_info must be a dictionary')

    if not isinstance(pointing_info, dict):
        raise TypeError('Input parameter pointing_info must be a dictionary')
    
    if 'latitude' in telescope_info:
        latitude = telescope_info['latitude']
    else:
        latitude = -26.701

    n_src = skymodel.location.shape[0]
    nchan = skymodel.frequency.size

    if 'lst' not in pointing_info:
        raise KeyError('Key "lst" not provided in input parameter pointing_info')
    else:
        lst = NP.asarray(pointing_info['lst'])
        n_lst = lst.size

    if 'pointing_center' not in pointing_info:
        pointing_center = NP.repeat(NP.asarray([90.0, 270.0]).reshape(1,-1), n_lst, axis=0)
        pointing_coords = 'altaz'
    else:
        if 'pointing_coords' not in pointing_info:
            raise KeyError('key "pointing_info" not found in input parameter pointing_info')
        pointing_coords = pointing_info['pointing_coords']

        if not isinstance(pointing_info['pointing_center'], NP.ndarray):
            raise TypeError('Value in key "pointing_center" in input parameter pointing_info must be a numpy array')
        pointing_center = pointing_info['pointing_center']
        if len(pointing_center.shape) > 2:
            raise ValueError('Value under key "pointing_center" in input parameter pointing_info cannot exceed two dimensions')
        if len(pointing_center.shape) < 2:
            pointing_center = pointing_center.reshape(1,-1)

        if (pointing_coords == 'dircos') and (pointing_center.shape[1] != 3):
            raise ValueError('Value under key "pointing_center" in input parameter pointing_info must be a 3-column array for direction cosine coordinate system')
        elif pointing_center.shape[1] != 2:
            raise ValueError('Value under key "pointing_center" in input parameter pointing_info must be a 2-column array for RA-Dec, HA-Dec and Alt-Az coordinate systems')

        n_pointings = pointing_center.shape[0]
        
        if (n_pointings != n_lst) and (n_pointings != 1):
            raise ValueError('Number of pointing centers and number of LST must match')
        if n_pointings < n_lst:
            pointing_center = NP.repeat(pointing_center, n_lst, axis=0)

    n_snaps = lst.size

    if pointing_coords == 'dircos':
        pointings_altaz = GEOM.dircos2altaz(pointing_center, units='degrees')
    elif pointing_coords == 'hadec':
        pointings_altaz = GEOM.hadec2altaz(pointing_center, latitude, units='degrees')
    elif pointing_coords == 'radec':
        pointings_altaz = GEOM.hadec2altaz(NP.hstack(((lst-pointing_center[:,0]).reshape(-1,1), pointing_center[:,1].reshape(-1,1))), latitude, units='degrees')
    else:
        pointings_altaz = NP.copy(pointing_center)

    if skymodel.coords == 'radec':
        lst_temp = NP.hstack((lst.reshape(-1,1),NP.zeros(n_snaps).reshape(-1,1)))  # Prepare fake LST for numpy broadcasting
        lst_temp = lst_temp.T
        lst_temp = lst_temp[NP.newaxis,:,:]  
        sky_hadec = lst_temp - skymodel.location[:,:,NP.newaxis]  # Reverses sign of declination
        sky_hadec[:,1,:] *= -1   # Correct for the reversal of sign in the declination 
        sky_hadec = NP.concatenate(NP.split(sky_hadec, n_snaps, axis=2), axis=0)
        sky_hadec = NP.squeeze(sky_hadec, axis=2)
        sky_altaz = GEOM.hadec2altaz(sky_hadec, latitude, units='degrees')
    elif skymodel.coords == 'hadec':
        sky_altaz = GEOM.hadec2altaz(skymodel.location, latitude, units='degrees')
    elif skymodel.coords == 'dircos':
        sky_altaz = GEOM.dircos2altaz(skymodel.location, units='degrees')
    else:
        sky_altaz = NP.copy(skymodel.location)

    sky_altaz = NP.split(sky_altaz, range(0,sky_altaz.shape[0],n_src)[1:], axis=0)  # Split sky_altaz into a list of arrays
    retval = []

    progress = PGB.ProgressBar(widgets=[PGB.Percentage(), PGB.Bar(), PGB.ETA()], maxval=len(sky_altaz)).start()
    for i in xrange(len(sky_altaz)):
        pinfo = {}
        pinfo['pointing_center'] = pointings_altaz[i,:]
        pinfo['pointing_coords'] = 'altaz'
        # if 'element_locs' in telescope_info:
        #     pinfo['element_locs'] = telescope_info['element_locs']
        
        upper_hemisphere_ind = sky_altaz[i][:,0] >= 0.0
        upper_skymodel = skymodel.subset(indices=NP.where(upper_hemisphere_ind)[0])
        pb = PB.primary_beam_generator(sky_altaz[i][upper_hemisphere_ind,:], skymodel.frequency, telescope_info, freq_scale=freq_scale, skyunits='altaz', pointing_info=pinfo)
        spectrum = upper_skymodel.generate_spectrum()

        retval += [NP.sum(pb*spectrum, axis=0) / NP.sum(pb, axis=0)]

        progress.update(i+1)
    progress.finish()

    return NP.asarray(retval)
        
#################################################################################

class ROI_parameters(object):

    """
    ----------------------------------------------------------------------------
    Class to manage information on the regions of interest for different
    snapshots in an observation.

    Attributes:

    skymodel    [instance of class SkyModel] The common sky model for all the
                observing instances from which the ROI is determined based on
                a subset corresponding to each snapshot observation.

    freq        [numpy vector] Frequency channels (with units specified by the
                attribute freq_scale)

    freq_scale  [string] string specifying the units of frequency. Accepted
                values are 'GHz', 'MHz' and 'Hz'. Default = 'GHz'

    telescope   [dictionary] Contains information about the telescope parameters
                using which the primary beams in the regions of interest are
                determined. It specifies the type of element, element size and
                orientation. It consists of the following keys and information:
                'id'          [string] If set, will ignore the other keys and use
                              telescope details for known telescopes. Accepted 
                              values are 'mwa', 'vla', 'gmrt', 'hera', and 
                              'mwa_tools'. If using 'mwa_tools', the MWA_Tools
                              and mwapb modules must be installed and imported.  
                'shape'       [string] Shape of antenna element. Accepted values
                              are 'dipole', 'delta', and 'dish'. Will be ignored 
                              if key 'id' is set. 'delta' denotes a delta
                              function for the antenna element which has an
                              isotropic radiation pattern. 'delta' is the default
                              when keys 'id' and 'shape' are not set.
                'size'        [scalar] Diameter of the telescope dish (in meters) 
                              if the key 'shape' is set to 'dish' or length of 
                              the dipole if key 'shape' is set to 'dipole'. Will 
                              be ignored if key 'shape' is set to 'delta'. Will 
                              be ignored if key 'id' is set and a preset value 
                              used for the diameter or dipole.
                'orientation' [list or numpy array] If key 'shape' is set to 
                              dipole, it refers to the orientation of the dipole 
                              element unit vector whose magnitude is specified by 
                              length. If key 'shape' is set to 'dish', it refers 
                              to the position on the sky to which the dish is
                              pointed. For a dipole, this unit vector must be
                              provided in the local ENU coordinate system aligned 
                              with the direction cosines coordinate system or in
                              the Alt-Az coordinate system. This will be
                              used only when key 'shape' is set to 'dipole'.
                              This could be a 2-element vector (transverse 
                              direction cosines) where the third (line-of-sight) 
                              component is determined, or a 3-element vector
                              specifying all three direction cosines or a two-
                              element coordinate in Alt-Az system. If not provided 
                              it defaults to an eastward pointing dipole. If key
                              'shape' is set to 'dish', the orientation refers 
                              to the pointing center of the dish on the sky. It
                              can be provided in Alt-Az system as a two-element
                              vector or in the direction cosine coordinate
                              system as a two- or three-element vector. If not
                              set in the case of a dish element, it defaults to 
                              zenith. This is not to be confused with the key
                              'pointing_center' in dictionary 'pointing_info' 
                              which refers to the beamformed pointing center of
                              the array. The coordinate system is specified by 
                              the key 'ocoords'
                'ocoords'     [scalar string] specifies the coordinate system 
                              for key 'orientation'. Accepted values are 'altaz'
                              and 'dircos'. 
                'element_locs'
                              [2- or 3-column array] Element locations that
                              constitute the tile. Each row specifies
                              location of one element in the tile. The
                              locations must be specified in local ENU
                              coordinate system. First column specifies along
                              local east, second along local north and the
                              third along local up. If only two columns are 
                              specified, the third column is assumed to be 
                              zeros. If 'elements_locs' is not provided, it
                              assumed to be a one-element system and not a
                              phased array as far as determination of primary 
                              beam is concerned.
                'groundplane' [scalar] height of telescope element above the 
                              ground plane (in meteres). Default = None will
                              denote no ground plane effects.
                'ground_modify'
                              [dictionary] contains specifications to modify
                              the analytically computed ground plane pattern. If
                              absent, the ground plane computed will not be
                              modified. If set, it may contain the following 
                              keys:
                              'scale' [scalar] positive value to scale the 
                                      modifying factor with. If not set, the 
                                      scale factor to the modification is unity.
                              'max'   [scalar] positive value to clip the 
                                      modified and scaled values to. If not set, 
                                      there is no upper limit
                'latitude'    [scalar] specifies latitude of the telescope site
                              (in degrees). Default = None (advisable to specify
                              a real value)
                'longitude'   [scalar] specifies latitude of the telescope site
                              (in degrees). Default = 0 (GMT)
                'pol'         [string] specifies polarization when using
                              MWA_Tools for primary beam computation. Value of 
                              key 'id' in attribute dictionary telescope must be
                              set to 'mwa_tools'. 'X' or 'x' denotes
                              X-polarization. Y-polarization is specified by 'Y'
                              or 'y'. If polarization is not specified when 'id'
                              of telescope is set to 'mwa_tools', it defaults
                              to X-polarization.

    info        [dictionary] contains information about the region of interest.
                It consists of the following keys and information:
                'radius'  [list of scalars] list of angular radii (in degrees),
                          one entry for each snapshot observation which defines
                          the region of interest. 
                'center'  [list of numpy vectors] list of centers of regions of
                          interest. For each snapshot, there is one element in
                          the list each of which is a center of corresponding
                          region of interest. Each numpy vector could be made of
                          two elements (Alt-Az) or three elements (direction 
                          cosines).
                'ind'     [list of numpy vectors] list of vectors of indices
                          that define the region of interest as a subset of the
                          sky model. Each element of the list is a numpy vector
                          of indices indexing into the sky model corresponding
                          to each snapshot. 
                'pbeam'   [list of numpy arrays] list of array of primary beam
                          values in the region of interest. The size of each
                          element in the list corresponding to each snapshot is
                          n_roi x nchan where n_roi is the number of pixels in 
                          region of interest. 
    
    pinfo       [list of dictionaries] Each dictionary element in the list
                corresponds to a specific snapshot. It contains information
                relating to the pointing center. The pointing center can be 
                specified either via element delay compensation or by directly 
                specifying the pointing center in a certain coordinate system. 
                Default = None (pointing centered at zenith). Each dictionary 
                element may consist of the following keys and information:
                'gains'           [numpy array] Complex element gains. Must be of 
                                  size equal to the number of elements as 
                                  specified by the number of rows in 
                                  'element_locs'. If set to None (default), all 
                                  element gains are assumed to be unity. 
                'delays'          [numpy array] Delays (in seconds) to be applied 
                                  to the tile elements. Size should be equal to 
                                  number of tile elements (number of rows in
                                  antpos). Default = None will set all element
                                  delays to zero phasing them to zenith. 
                'pointing_center' [numpy array] This will apply in the absence of 
                                  key 'delays'. This can be specified as a row 
                                  vector. Should have two-columns if using Alt-Az
                                  coordinates, or two or three columns if using
                                  direction cosines. There is no default. The
                                  coordinate system must be specified in
                                  'pointing_coords' if 'pointing_center' is to be
                                  used.
                'pointing_coords' [string scalar] Coordinate system in which the
                                  pointing_center is specified. Accepted values 
                                  are 'altaz' or 'dircos'. Must be provided if
                                  'pointing_center' is to be used. No default.
                'delayerr'        [int, float] RMS jitter in delays used in the
                                  beamformer. Random jitters are drawn from a 
                                  normal distribution with this rms. Must be
                                  a non-negative scalar. If not provided, it
                                  defaults to 0 (no jitter). 
    
    Member functions:

    __init__()  Initializes an instance of class ROI_parameters using default 
                values or using a specified initialization file
    
    append_settings()
                Determines and appends ROI (regions of interest) parameter
                information for each snapshot observation using the input
                parameters provided. Optionally also computes the primary beam
                values in the region of interest using the telescope parameters.

    save()      Saves the information about the regions of interest to a FITS
                file on disk

    -----------------------------------------------------------------------------
    """

    def __init__(self, init_file=None):

        """
        -------------------------------------------------------------------------
        Initializes an instance of class ROI_parameters using default values or
        using a specified initialization file

        Class attribute initialized are:
        skymodel, freq, freq_scale, telescope, info, and pinfo

        Read docstring of class ROI_parameters for details on these attributes.

        Keyword input(s):

        init_file    [string] Location of the initialization file from which an
                     instance of class ROI_parameters will be created. File 
                     format must be compatible with the one saved to disk by
                     member function save()
        -------------------------------------------------------------------------
        """

        argument_init = False
        init_file_success = False
        if init_file is not None:
            try:
                hdulist = fits.open(init_file)
            except IOError:
                argument_init = True
                print '\tinit_file provided but could not open the initialization file. Attempting to initialize with input parameters...'
            if not argument_init:
                n_obs = hdulist[0].header['n_obs']
                extnames = [hdulist[i].header['EXTNAME'] for i in xrange(1,len(hdulist))]

                self.info = {}
                self.info['radius'] = []
                self.info['center'] = []
                self.info['ind'] = []
                self.info['pbeam'] = []
                self.telescope = {}
                if 'id' in hdulist[0].header:
                    self.telescope['id'] = hdulist[0].header['telescope']

                if 'latitude' in hdulist[0].header:
                    self.telescope['latitude'] = hdulist[0].header['latitude']
                else:
                    self.telescope['latitude'] = None

                if 'longitude' in hdulist[0].header:
                    self.telescope['longitude'] = hdulist[0].header['longitude']
                else:
                    self.telescope['longitude'] = 0.0
                    
                try:
                    self.telescope['shape'] = hdulist[0].header['element_shape']
                except KeyError:
                    raise KeyError('Antenna element shape not found in the init_file header')

                try:
                    self.telescope['size'] = hdulist[0].header['element_size']
                except KeyError:
                    raise KeyError('Antenna element size not found in the init_file header')

                try:
                    self.telescope['ocoords'] = hdulist[0].header['element_ocoords']
                except KeyError:
                    raise KeyError('Antenna element orientation coordinate system not found in the init_file header')
                    
                if 'ANTENNA ELEMENT ORIENTATION' in extnames:
                    self.telescope['orientation'] = hdulist['ANTENNA ELEMENT ORIENTATION'].data.reshape(1,-1)
                else:
                    raise KeyError('Extension named "orientation" not found in init_file.')

                if 'ANTENNA ELEMENT LOCATIONS' in extnames:
                    self.telescope['element_locs'] = hdulist['ANTENNA ELEMENT LOCATIONS'].data

                if 'ground_plane' in hdulist[0].header:
                    self.telescope['groundplane'] = hdulist[0].header['ground_plane']
                    if 'ground_modify_scale' in hdulist[0].header:
                        if 'ground_modify' not in self.telescope:
                            self.telescope['ground_modify'] = {}
                        self.telescope['ground_modify']['scale'] = hdulist[0].header['ground_modify_scale']
                    if 'ground_modify_max' in hdulist[0].header:
                        if 'ground_modify' not in self.telescope:
                            self.telescope['ground_modify'] = {}
                        self.telescope['ground_modify']['max'] = hdulist[0].header['ground_modify_max']
                else:
                    self.telescope['groundplane'] = None

                if 'FREQ' in extnames:
                    self.freq = hdulist['FREQ'].data
                else:
                    raise KeyError('Extension named "FREQ" not found in init_file.')

                self.info['ind'] = [hdulist['IND_{0:0d}'.format(i)].data for i in range(n_obs)]
                self.info['pbeam'] = [hdulist['PB_{0:0d}'.format(i)].data for i in range(n_obs)]

                self.pinfo = []
                if 'ANTENNA ELEMENT LOCATIONS' in extnames:
                    for i in range(n_obs):
                        self.pinfo += [{}]

                        # try:
                        #     self.pinfo[-1]['delays'] = hdulist['DELAYS_{0:0d}'.format(i)].data
                        # except KeyError:
                        #     raise KeyError('Extension DELAYS_{0:0d} for phased array beamforming not found in init_file'.format(i))

                        if 'DELAYS_{0:0d}'.format(i) in extnames:
                            self.pinfo[-1]['delays'] = hdulist['DELAYS_{0:0d}'.format(i)].data

                        if 'DELAYERR' in hdulist['DELAYS_{0:0d}'.format(i)].header:
                            delayerr = hdulist['DELAYS_{0:0d}'.format(i)].header['delayerr']
                            if delayerr <= 0.0:
                                self.pinfo[-1]['delayerr'] = None
                            else:
                                self.pinfo[-1]['delayerr'] = delayerr
    
                len_pinfo = len(self.pinfo)
                if len_pinfo > 0:
                    if len_pinfo != n_obs:
                        raise ValueError('Inconsistency in number of pointings in header and number of phased array delay settings')

                for i in range(n_obs):
                    if 'POINTING_CENTER_{0:0d}'.format(i) in extnames:
                        if len_pinfo == 0:
                            self.pinfo += [{}]
                        self.pinfo[i]['pointing_center'] = hdulist['POINTING_CENTER_{0:0d}'.format(i)].data
                        try:
                            self.pinfo[i]['pointing_coords'] = hdulist['POINTING_CENTER_{0:0d}'.format(i)].header['pointing_coords']
                        except KeyError:
                            raise KeyError('Header of extension POINTING_CENTER_{0:0d} not found to contain key "pointing_coords" in init_file'.format(i))

                len_pinfo = len(self.pinfo)
                if len_pinfo > 0:
                    if len_pinfo != n_obs:
                        raise ValueError('Inconsistency in number of pointings in header and number of pointing centers')

                hdulist.close()
                init_file_success = True
                return
        else:
            argument_init = True

        if (not argument_init) and (not init_file_success):
            raise ValueError('Initialization failed with the use of init_file.')

        self.skymodel = None
        self.telescope = None
        self.info = {}
        self.info['radius'] = []
        self.info['ind'] = []
        self.info['pbeam'] = []
        self.info['center'] = []
        self.info['center_coords'] = None

        self.pinfo = []
        self.freq = None

    #############################################################################

    def append_settings(self, skymodel, freq, pinfo=None, lst=None,
                        roi_info=None, telescope=None, freq_scale='GHz'):

        """
        ------------------------------------------------------------------------
        Determines and appends ROI (regions of interest) parameter information
        for each snapshot observation using the input parameters provided.
        Optionally also computes the primary beam values in the region of
        interest using the telescope parameters.

        Inputs:

        skymodel [instance of class SkyModel] The common sky model for all the
                 observing instances from which the ROI is determined based on
                 a subset corresponding to each snapshot observation.

        freq     [numpy vector] Frequency channels (with units specified by the
                 attribute freq_scale)

        pinfo    [list of dictionaries] Each dictionary element in the list
                 corresponds to a specific snapshot. It contains information
                 relating to the pointing center. The pointing center can be 
                 specified either via element delay compensation or by directly 
                 specifying the pointing center in a certain coordinate system. 
                 Default = None (pointing centered at zenith). Each dictionary 
                 element may consist of the following keys and information:
                 'gains'           [numpy array] Complex element gains. Must be 
                                   of size equal to the number of elements as 
                                   specified by the number of rows in 
                                   'element_locs'. If set to None (default), all 
                                   element gains are assumed to be unity. 
                 'delays'          [numpy array] Delays (in seconds) to be 
                                   applied to the tile elements. Size should be 
                                   equal to number of tile elements (number of 
                                   rows in antpos). Default = None will set all 
                                   element delays to zero phasing them to zenith 
                 'pointing_center' [numpy array] This will apply in the absence 
                                   of key 'delays'. This can be specified as a 
                                   row vector. Should have two-columns if using 
                                   Alt-Az coordinates, or two or three columns 
                                   if using direction cosines. There is no 
                                   default. The coordinate system must be 
                                   specified in 'pointing_coords' if 
                                   'pointing_center' is to be used.
                 'pointing_coords' [string scalar] Coordinate system in which 
                                   the pointing_center is specified. Accepted 
                                   values are 'altaz' or 'dircos'. Must be 
                                   provided if 'pointing_center' is to be used. 
                                   No default.
                 'delayerr'        [int, float] RMS jitter in delays used in 
                                   the beamformer. Random jitters are drawn 
                                   from a normal distribution with this rms. 
                                   Must be a non-negative scalar. If not 
                                   provided, it defaults to 0 (no jitter). 
  
    telescope   [dictionary] Contains information about the telescope parameters
                using which the primary beams in the regions of interest are
                determined. It specifies the type of element, element size and
                orientation. It consists of the following keys and information:
                'id'          [string] If set, will ignore the other keys and 
                              use telescope details for known telescopes. 
                              Accepted values are 'mwa', 'vla', 'gmrt', 'hera', 
                              and 'mwa_tools'. If using 'mwa_tools', the 
                              MWA_Tools and mwapb modules must be installed and 
                              imported.  
                'shape'       [string] Shape of antenna element. Accepted values
                              are 'dipole', 'delta', and 'dish'. Will be ignored 
                              if key 'id' is set. 'delta' denotes a delta
                              function for the antenna element which has an
                              isotropic radiation pattern. 'delta' is the 
                              default when keys 'id' and 'shape' are not set.
                'size'        [scalar] Diameter of the telescope dish (in 
                              meters) if the key 'shape' is set to 'dish' or 
                              length of the dipole if key 'shape' is set to 
                              'dipole'. Will be ignored if key 'shape' is set to 
                              'delta'. Will be ignored if key 'id' is set and a 
                              preset value used for the diameter or dipole.
                'orientation' [list or numpy array] If key 'shape' is set to 
                              dipole, it refers to the orientation of the dipole 
                              element unit vector whose magnitude is specified 
                              by length. If key 'shape' is set to 'dish', it 
                              refers to the position on the sky to which the 
                              dish is pointed. For a dipole, this unit vector 
                              must be provided in the local ENU coordinate 
                              system aligned with the direction cosines 
                              coordinate system or in the Alt-Az coordinate 
                              system. This will be used only when key 'shape' 
                              is set to 'dipole'. This could be a 2-element 
                              vector (transverse direction cosines) where the 
                              third (line-of-sight) component is determined, 
                              or a 3-element vector specifying all three 
                              direction cosines or a two-element coordinate in 
                              Alt-Az system. If not provided it defaults to an 
                              eastward pointing dipole. If key
                              'shape' is set to 'dish', the orientation refers 
                              to the pointing center of the dish on the sky. It
                              can be provided in Alt-Az system as a two-element
                              vector or in the direction cosine coordinate
                              system as a two- or three-element vector. If not
                              set in the case of a dish element, it defaults to 
                              zenith. This is not to be confused with the key
                              'pointing_center' in dictionary 'pointing_info' 
                              which refers to the beamformed pointing center of
                              the array. The coordinate system is specified by 
                              the key 'ocoords'
                'ocoords'     [scalar string] specifies the coordinate system 
                              for key 'orientation'. Accepted values are 'altaz'
                              and 'dircos'. 
                'element_locs'
                              [2- or 3-column array] Element locations that
                              constitute the tile. Each row specifies
                              location of one element in the tile. The
                              locations must be specified in local ENU
                              coordinate system. First column specifies along
                              local east, second along local north and the
                              third along local up. If only two columns are 
                              specified, the third column is assumed to be 
                              zeros. If 'elements_locs' is not provided, it
                              assumed to be a one-element system and not a
                              phased array as far as determination of primary 
                              beam is concerned.
                'groundplane' [scalar] height of telescope element above the 
                              ground plane (in meteres). Default = None will
                              denote no ground plane effects.
                'ground_modify'
                              [dictionary] contains specifications to modify
                              the analytically computed ground plane pattern. If
                              absent, the ground plane computed will not be
                              modified. If set, it may contain the following 
                              keys:
                              'scale' [scalar] positive value to scale the 
                                      modifying factor with. If not set, the 
                                      scale factor to the modification is unity.
                              'max'   [scalar] positive value to clip the 
                                      modified and scaled values to. If not set, 
                                      there is no upper limit
                'latitude'    [scalar] specifies latitude of the telescope site
                              (in degrees). Default = None, otherwise should 
                              equal the value specified during initialization 
                              of the instance
                'longitude'   [scalar] specifies latitude of the telescope site
                              (in degrees). Default = None, otherwise should 
                              equal the value specified during initialization 
                              of the instance
                'pol'         [string] specifies polarization when using
                              MWA_Tools for primary beam computation. Value of 
                              key 'id' in attribute dictionary telescope must be
                              set to 'mwa_tools'. 'X' or 'x' denotes
                              X-polarization. Y-polarization is specified by 'Y'
                              or 'y'. If polarization is not specified when 'id'
                              of telescope is set to 'mwa_tools', it defaults
                              to X-polarization.

        ------------------------------------------------------------------------
        """

        try:
            skymodel, freq, pinfo
        except NameError:
            raise NameError('skymodel, freq, and pinfo must be specified.')

        if not isinstance(skymodel, SM.SkyModel):
            raise TypeError('skymodel should be an instance of class SkyModel.')
        elif skymodel is not None:
            self.skymodel = skymodel

        if freq is None:
            raise ValueError('freq must be specified using a numpy array')
        elif not isinstance(freq, NP.ndarray):
            raise TypeError('freq must be specified using a numpy array')
        self.freq = freq.ravel()

        if (freq_scale is None) or (freq_scale == 'Hz') or (freq_scale == 'hz'):
            self.freq = NP.asarray(freq)
        elif freq_scale == 'GHz' or freq_scale == 'ghz':
            self.freq = NP.asarray(freq) * 1.0e9
        elif freq_scale == 'MHz' or freq_scale == 'mhz':
            self.freq = NP.asarray(freq) * 1.0e6
        elif freq_scale == 'kHz' or freq_scale == 'khz':
            self.freq = NP.asarray(freq) * 1.0e3
        else:
            raise ValueError('Frequency units must be "GHz", "MHz", "kHz" or "Hz". If not set, it defaults to "Hz"')
        self.freq_scale = 'Hz'

        if self.telescope is None:
            if isinstance(telescope, dict):
                self.telescope = telescope
            else:
                raise TypeError('Input telescope must be a dictionary.')

        if roi_info is None:
            raise ValueError('roi_info dictionary must be set.')

        pbeam_input = False
        if 'ind' in roi_info:
            if roi_info['ind'] is not None:
                self.info['ind'] += [roi_info['ind']]
                if 'pbeam' in roi_info:
                    if roi_info['pbeam'] is not None:
                        try:
                            pb = roi_info['pbeam'].reshape(-1,self.freq.size)
                        except ValueError:
                            raise ValueError('Number of columns of primary beam in key "pbeam" of dictionary roi_info must be equal to number of frequency channels.')

                        if NP.asarray(roi_info['ind']).size == pb.shape[0]:
                            self.info['pbeam'] += [roi_info['pbeam'].astype(NP.float32)]
                        else:
                            raise ValueError('Number of elements in values in key "ind" and number of rows of values in key "pbeam" must be identical.')
                        pbeam_input = True

                if not pbeam_input: # Will require sky positions in Alt-Az coordinates
                    if skymodel.coords == 'radec':
                        if self.telescope['latitude'] is None:
                            raise ValueError('Latitude of the observatory must be provided.')                        
                        if lst is None:
                            raise ValueError('LST must be provided.')
                        skypos_altaz = GEOM.hadec2altaz(NP.hstack((NP.asarray(lst-skymodel.location[:,0]).reshape(-1,1), skymodel.location[:,1].reshape(-1,1))), self.telescope['latitude'], units='degrees')                        
                    elif skymodel.coords == 'hadec':
                        if self.telescope['latitude'] is None:
                            raise ValueError('Latitude of the observatory must be provided.')
                        skypos_altaz = GEOM.hadec2altaz(skymodel.location, self.telescope['latitude'], units='degrees')

                    elif skymodel.coords == 'dircos':
                        skypos_altaz = GEOM.dircos2altaz(skymodel.location, units='degrees')
                    elif skymodel.coords == 'altaz':
                        skypos_altaz = skymodel.location
                    else:
                        raise KeyError('skycoords invalid or unspecified in skymodel')
            if 'radius' in roi_info:
                self.info['radius'] += [roi_info['radius']]
            if 'center' in roi_info:
                self.info['center'] += [roi_info['center']]
        else:
            if roi_info['radius'] is None:
                roi_info['radius'] = 90.0
            else:
                roi_info['radius'] = max(0.0, min(roi_info['radius'], 90.0))
            self.info['radius'] += [roi_info['radius']]

            if roi_info['center'] is None:
                self.info['center'] += [NP.asarray([90.0, 270.0]).reshape(1,-1)]
            else:
                roi_info['center'] = NP.asarray(roi_info['center']).reshape(1,-1)
                if roi_info['center_coords'] == 'dircos':
                    self.info['center'] += [GEOM.dircos2altaz(roi_info['center'], units='degrees')]
                elif roi_info['center_coords'] == 'altaz':
                    self.info['center'] += [roi_info['center']]
                elif roi_info['center_coords'] == 'hadec':
                    self.info['center'] += [GEOM.hadec2altaz(roi_info['center'], self.telescope['latitude'], units='degrees')]
                elif roi_info['center_coords'] == 'radec':
                    if lst is None:
                        raise KeyError('LST not provided for coordinate conversion')
                    hadec = NP.asarray([lst-roi_info['center'][0,0], roi_info['center'][0,1]]).reshape(1,-1)
                    self.info['center'] += [GEOM.hadec2altaz(hadec, self.telescope['latitude'], units='degrees')]                    
                elif roi_info['center_coords'] == 'dircos':
                    self.info['center'] += [GEOM.dircos2altaz(roi_info['center'], units='degrees')]
                else:
                    raise ValueError('Invalid coordinate system specified for center')

            if skymodel.coords == 'radec':
                if self.telescope['latitude'] is None:
                    raise ValueError('Latitude of the observatory must be provided.')

                if lst is None:
                    raise ValueError('LST must be provided.')
                skypos_altaz = GEOM.hadec2altaz(NP.hstack((NP.asarray(lst-skymodel.location[:,0]).reshape(-1,1), skymodel.location[:,1].reshape(-1,1))), self.telescope['latitude'], units='degrees')                
            elif skymodel.coords == 'hadec':
                if self.telescope['latitude'] is None:
                    raise ValueError('Latitude of the observatory must be provided.')
                skypos_altaz = GEOM.hadec2altaz(skymodel.location, self.telescope['latitude'], units='degrees')
            elif skymodel.coords == 'dircos':
                skypos_altaz = GEOM.dircos2altaz(skymodel.location, units='degrees')
            elif skymodel.coords == 'altaz':
                skypos_altaz = skymodel.location
            else:
                raise KeyError('skycoords invalid or unspecified in skymodel')
            
            dtheta = GEOM.sphdist(self.info['center'][-1][0,1], self.info['center'][-1][0,0], 270.0, 90.0)
            if dtheta > 1e-2: # ROI center is not zenith
                m1, m2, d12 = GEOM.spherematch(self.info['center'][-1][0,0], self.info['center'][-1][0,1], skypos_altaz[:,0], skypos_altaz[:,1], roi_info['radius'], maxmatches=0)
            else:
                m2, = NP.where(skypos_altaz[:,0] >= 90.0-roi_info['radius']) # select sources whose altitude (angle above horizon) is 90-radius
            self.info['ind'] += [m2]

        if self.info['center_coords'] is None:
            if 'center_coords' in roi_info:
                if (roi_info['center_coords'] == 'altaz') or (roi_info['center_coords'] == 'dircos') or (roi_info['center_coords'] == 'hadec') or (roi_info['center_coords'] == 'radec'):
                    self.info['center_coords'] = roi_info['center_coords']

        if not pbeam_input:
            if pinfo is None:
                raise ValueError('Pointing info dictionary pinfo must be specified.')
            self.pinfo += [pinfo]

            if 'pointing_coords' in pinfo: # Convert pointing coordinate to Alt-Az
                if (pinfo['pointing_coords'] != 'dircos') and (pinfo['pointing_coords'] != 'altaz'):
                    if self.telescope['latitude'] is None:
                        raise ValueError('Latitude of the observatory must be provided.')
                    if pinfo['pointing_coords'] == 'radec':
                        if lst is None:
                            raise ValueError('LST must be provided.')
                        self.pinfo[-1]['pointing_center'] = NP.asarray([lst-pinfo['pointing_center'][0,0], pinfo['pointing_center'][0,1]]).reshape(1,-1)
                        self.pinfo[-1]['pointing_center'] = GEOM.hadec2altaz(self.pinfo[-1]['pointing_center'], self.telescope['latitude'], units='degrees')
                    elif pinfo[-1]['pointing_coords'] == 'hadec':
                        self.pinfo[-1]['pointing_center'] = GEOM.hadec2altaz(pinfo[-1]['pointing_center'], self.telescope['latitude'], units='degrees')
                    else:
                        raise ValueError('pointing_coords in dictionary pinfo must be "dircos", "altaz", "hadec" or "radec".')
                    self.pinfo[-1]['pointing_coords'] = 'altaz'

            ind = self.info['ind'][-1]
            if 'id' in self.telescope:
                if self.telescope['id'] == 'mwa_tools':
                    if not mwa_tools_found:
                        raise ImportError('MWA_Tools could not be imported which is required for power pattern computation.')
    
                    pbeam = NP.empty((ind.size, self.freq.size))
                    for i in xrange(self.freq.size):
                        pbx_MWA, pby_MWA = MWAPB.MWA_Tile_advanced(NP.radians(90.0-skypos_altaz[ind,0]).reshape(-1,1), NP.radians(skypos_altaz[ind,1]).reshape(-1,1), freq=self.freq[i], delays=self.pinfo[-1]['delays']/435e-12)
                        if 'pol' in self.telescope:
                            if (self.telescope['pol'] == 'X') or (self.telescope['pol'] == 'x'):
                                pbeam[:,i] = pbx_MWA.ravel()
                            elif (self.telescope['pol'] == 'Y') or (self.telescope['pol'] == 'y'):
                                pbeam[:,i] = pby_MWA.ravel()
                            else:
                                raise ValueError('Key "pol" in attribute dictionary telescope is invalid.')
                        else:
                            self.telescope['pol'] = 'X'
                            pbeam[:,i] = pbx_MWA.ravel()
                else:
                    pbeam = PB.primary_beam_generator(skypos_altaz[ind,:], self.freq, self.telescope, freq_scale=self.freq_scale, skyunits='altaz', pointing_info=self.pinfo[-1])
            else:
                pbeam = PB.primary_beam_generator(skypos_altaz[ind,:], self.freq, self.telescope, freq_scale=self.freq_scale, skyunits='altaz', pointing_info=self.pinfo[-1])

            self.info['pbeam'] += [pbeam.astype(NP.float32)]

    #############################################################################

    def save(self, infile, tabtype='BinTableHDU', overwrite=False, verbose=True):

        """
        ------------------------------------------------------------------------
        Saves the information about the regions of interest to a FITS file on
        disk

        Inputs:

        infile       [string] Filename with full path to be saved to. Will be
                     appended with '.fits' extension

        Keyword Input(s):

        tabtype      [string] indicates table type for one of the extensions in 
                     the FITS file. Allowed values are 'BinTableHDU' and 
                     'TableHDU' for binary ascii tables respectively. Default is
                     'BinTableHDU'.
                     
        overwrite    [boolean] True indicates overwrite even if a file already 
                     exists. Default = False (does not overwrite)
                     
        verbose      [boolean] If True (default), prints diagnostic and progress
                     messages. If False, suppress printing such messages.
        ----------------------------------------------------------------------------
        """

        try:
            infile
        except NameError:
            raise NameError('No filename provided. Aborting ROI_parameters.save()...')

        filename = infile + '.fits' 

        if verbose:
            print '\nSaving information about regions of interest...'

        hdulist = []

        hdulist += [fits.PrimaryHDU()]
        hdulist[0].header['EXTNAME'] = 'PRIMARY'
        hdulist[0].header['n_obs'] = (len(self.info['ind']), 'Number of observations')
        if 'id' in self.telescope:
            hdulist[0].header['telescope'] = (self.telescope['id'], 'Telescope Name')
        hdulist[0].header['element_shape'] = (self.telescope['shape'], 'Antenna element shape')
        hdulist[0].header['element_size'] = (self.telescope['size'], 'Antenna element size [m]')
        hdulist[0].header['element_ocoords'] = (self.telescope['ocoords'], 'Antenna element orientation coordinates')
        if self.telescope['latitude'] is not None:
            hdulist[0].header['latitude'] = (self.telescope['latitude'], 'Latitude (in degrees)')
        hdulist[0].header['longitude'] = (self.telescope['longitude'], 'Longitude (in degrees)')
        if self.telescope['groundplane'] is not None:
            hdulist[0].header['ground_plane'] = (self.telescope['groundplane'], 'Antenna element height above ground plane [m]')
            if 'ground_modify' in self.telescope:
                if 'scale' in self.telescope['ground_modify']:
                    hdulist[0].header['ground_modify_scale'] = (self.telescope['ground_modify']['scale'], 'Ground plane modification scale factor')
                if 'max' in self.telescope['ground_modify']:
                    hdulist[0].header['ground_modify_max'] = (self.telescope['ground_modify']['max'], 'Maximum ground plane modification')

        hdulist += [fits.ImageHDU(self.telescope['orientation'], name='Antenna element orientation')]
        if verbose:
            print '\tCreated an extension for antenna element orientation.'

        if 'element_locs' in self.telescope:
            hdulist += [fits.ImageHDU(self.telescope['element_locs'], name='Antenna element locations')]
        
        hdulist += [fits.ImageHDU(self.freq, name='FREQ')]
        if verbose:
            print '\t\tCreated an extension HDU of {0:0d} frequency channels'.format(self.freq.size)

        for i in range(len(self.info['ind'])):
            hdulist += [fits.ImageHDU(self.info['ind'][i], name='IND_{0:0d}'.format(i))]
            hdulist += [fits.ImageHDU(self.info['pbeam'][i], name='PB_{0:0d}'.format(i))]
            if self.pinfo: # if self.pinfo is not empty
                if 'delays' in self.pinfo[i]:
                    hdulist += [fits.ImageHDU(self.pinfo[i]['delays'], name='DELAYS_{0:0d}'.format(i))]
                    if 'delayerr' in self.pinfo[i]:
                        if self.pinfo[i]['delayerr'] is not None:
                            hdulist[-1].header['delayerr'] = (self.pinfo[i]['delayerr'], 'Jitter in delays [s]')
                        else:
                            hdulist[-1].header['delayerr'] = (0.0, 'Jitter in delays [s]')
    
                if 'pointing_center' in self.pinfo[i]:
                    hdulist += [fits.ImageHDU(self.pinfo[i]['pointing_center'], name='POINTING_CENTER_{0:0d}'.format(i))]
                    if 'pointing_coords' in self.pinfo[i]:
                        hdulist[-1].header['pointing_coords'] = (self.pinfo[i]['pointing_coords'], 'Pointing coordinate system')
                    else:
                        raise KeyError('Key "pointing_coords" not found in attribute pinfo.')
                
        if verbose:
            print '\t\tCreated HDU extensions for {0:0d} observations containing ROI indices and primary beams'.format(len(self.info['ind']))

        if verbose:
            print '\tNow writing FITS file to disk...'

        hdu = fits.HDUList(hdulist)
        hdu.writeto(filename, clobber=overwrite)

        if verbose:
            print '\tRegions of interest information written successfully to FITS file on disk:\n\t\t{0}\n'.format(filename)

#################################################################################

class InterferometerArray(object):

    """
    ----------------------------------------------------------------------------
    Class to manage information on a multi-element interferometer array. 

    Attributes:

    A_eff       [scalar, list or numpy vector] Effective area of the
                interferometers (in m^2). If a scalar is provided, it is assumed
                to be identical for all interferometers. Otherwise, one value
                must be specified for each interferometer. Default is
                pi * (25/2)^2, appropriate for a 25 m VLA dish.

    baselines:  [M x 3 Numpy array] The baseline vectors associated with the
                M interferometers in SI units. The coordinate system of these
                vectors is specified by another attribute baseline_coords. 

    baseline_coords
                [string] Coordinate system for the baseline vectors. Default is 
                'localenu'. Other accepted values are 'equatorial' 

    baseline_lengths
                [M-element numpy array] Lengths of the baseline in SI units

    projected_baselines
                [M x 3 x n_snaps Numpy array] The projected baseline vectors 
                associated with the M interferometers and number of snapshots in 
                SI units. The coordinate system of these vectors is specified by 
                either pointing_center, phase_center or as specified in input to 
                member function project_baselines().

    bp          [numpy array] Bandpass weights of size n_baselines x nchan x
                n_acc, where n_acc is the number of accumulations in the
                observation, nchan is the number of frequency channels, and
                n_baselines is the number of baselines

    bp_wts      [numpy array] Additional weighting to be applied to the bandpass
                shapes during the application of the member function 
                delay_transform(). Same size as attribute bp. 

    channels    [list or numpy vector] frequency channels in Hz

    eff_Q       [scalar, list or numpy vector] Efficiency of the interferometers,
                one value for each interferometer. Default = 0.89, appropriate 
                for the VLA. Has to be between 0 and 1. If only a scalar value
                provided, it will be assumed to be identical for all the 
                interferometers. Otherwise, one value must be provided for each
                of the interferometers.

    freq_resolution
                [scalar] Frequency resolution (in Hz)

    labels:     [list of 2-element tuples] A unique identifier (tuple of 
                strings) for each of the interferometers. 

    lags        [numpy vector] Time axis obtained when the frequency axis is
                inverted using a FFT. Same size as channels. This is 
                computed in member function delay_transform().

    lag_kernel  [numpy array] Inverse Fourier Transform of the frequency 
                bandpass shape. In other words, it is the impulse response 
                corresponding to frequency bandpass. Same size as attributes
                bp and bp_wts. It is initialized in __init__() member function
                but effectively computed in member function delay_transform()

    latitude    [Scalar] Latitude of the interferometer's location. Default
                is 34.0790 degrees North corresponding to that of the VLA.

    lst         [list] List of LST (in degrees) for each timestamp

    n_acc       [scalar] Number of accumulations

    obs_catalog_indices
                [list of lists] Each element in the top list corresponds to a
                timestamp. Inside each top list is a list of indices of sources
                from the catalog which are observed inside the region of 
                interest. This is computed inside member function observe(). 

    pointing_center
                [2-column numpy array] Pointing center (latitude and 
                longitude) of the observation at a given timestamp. This is 
                where the telescopes will be phased up to as reference. 
                Coordinate system for the pointing_center is specified by another 
                attribute pointing_coords.

    phase_center
                [2-column numpy array] Phase center (latitude and 
                longitude) of the observation at a given timestamp. This is 
                where the telescopes will be phased up to as reference. 
                Coordinate system for the phase_center is specified by another 
                attribute phase_center_coords.

    pointing_coords
                [string] Coordinate system for telescope pointing. Accepted 
                values are 'radec' (RA-Dec), 'hadec' (HA-Dec) or 'altaz' 
                (Altitude-Azimuth). Default = 'hadec'.

    phase_center_coords
                [string] Coordinate system for array phase center. Accepted 
                values are 'radec' (RA-Dec), 'hadec' (HA-Dec) or 'altaz' 
                (Altitude-Azimuth). Default = 'hadec'.

    skycoords   [string] Coordinate system for the sky positions of sources.
                Accepted values are 'radec' (RA-Dec), 'hadec' (HA-Dec) or 
                'altaz' (Altitude-Azimuth). Default = 'radec'.
    
    skyvis_freq [numpy array] Complex visibility due to sky emission (in Jy or K) 
                along frequency axis for each interferometer estimated from the
                specified external catalog. Same size as vis_freq. Used in the
                member function observe(). Read its docstring for more details. 
                Has dimensions n_baselines x nchan x n_snaps.

    skyvis_lag  [numpy array] Complex visibility due to sky emission (in Jy Hz or
                K Hz) along the delay axis for each interferometer obtained by
                FFT of skyvis_freq along frequency axis. Same size as vis_freq.
                Created in the member function delay_transform(). Read its
                docstring for more details. Same dimensions as skyvis_freq

    telescope   [dictionary] dictionary that specifies the type of element,
                element size and orientation. It consists of the following keys
                and values:
                'id'          [string] If set, will ignore the other keys and use
                              telescope details for known telescopes. Accepted 
                              values are 'mwa', 'vla', 'gmrt', 'hera', and other
                              custom values. Default = 'mwa'
                'shape'       [string] Shape of antenna element. Accepted values
                              are 'dipole', 'delta', and 'dish'. Will be ignored 
                              if key 'id' is set. 'delta' denotes a delta
                              function for the antenna element which has an
                              isotropic radiation pattern. 'dish' is the default
                              when keys 'id' and 'shape' are not set.
                'size'        [scalar] Diameter of the telescope dish (in meters) 
                              if the key 'shape' is set to 'dish' or length of 
                              the dipole if key 'shape' is set to 'dipole'. Will 
                              be ignored if key 'shape' is set to 'delta'. Will 
                              be ignored if key 'id' is set and a preset value 
                              used for the diameter or dipole. Default = 25.0.
                'orientation' [list or numpy array] If key 'shape' is set to 
                              dipole, it refers to the orientation of the dipole 
                              element unit vector whose magnitude is specified by 
                              length. If key 'shape' is set to 'dish', it refers 
                              to the position on the sky to which the dish is
                              pointed. For a dipole, this unit vector must be
                              provided in the local ENU coordinate system aligned 
                              with the direction cosines coordinate system or in
                              the Alt-Az coordinate system. 
                              This could be a 2-element vector (transverse 
                              direction cosines) where the third (line-of-sight) 
                              component is determined, or a 3-element vector
                              specifying all three direction cosines or a two-
                              element coordinate in Alt-Az system. If not provided 
                              it defaults to an eastward pointing dipole. If key
                              'shape' is set to 'dish', the orientation refers 
                              to the pointing center of the dish on the sky. It
                              can be provided in Alt-Az system as a two-element
                              vector or in the direction cosine coordinate
                              system as a two- or three-element vector. If not
                              set in the case of a dish element, it defaults to 
                              zenith. The coordinate system is specified by 
                              the key 'ocoords'
                'ocoords'     [scalar string] specifies the coordinate system 
                              for key 'orientation'. Accepted values are 'altaz'
                              and 'dircos'. 
                'groundplane' [scalar] height of telescope element above the 
                              ground plane (in meteres). Default = None will
                              denote no ground plane effects.
                'ground_modify'
                              [dictionary] contains specifications to modify
                              the analytically computed ground plane pattern. If
                              absent, the ground plane computed will not be
                              modified. If set, it may contain the following 
                              keys:
                              'scale' [scalar] positive value to scale the 
                                      modifying factor with. If not set, the 
                                      scale factor to the modification is unity.
                              'max'   [scalar] positive value to clip the 
                                      modified and scaled values to. If not set, 
                                      there is no upper limit

    timestamp   [list] List of timestamps during the observation

    t_acc       [list] Accumulation time (sec) corresponding to each timestamp

    t_obs       [scalar] Total observing duration (sec)

    Tsys        [scalar, list or numpy vector] System temperature in Kelvin. At 
                end of the simulation, it will be a numpy array of size 
                n_baselines x nchan x n_snaps.

    Tsysinfo    [list of dictionaries] Contains a list of system temperature 
                information for each timestamp of observation. Each dictionary 
                element in the list following keys and values:
                'Trx'      [scalar] Recevier temperature (in K) that is 
                           applicable to all frequencies and baselines
                'Tant'     [dictionary] contains antenna temperature info
                           from which the antenna temperature is estimated. 
                           Used only if the key 'Tnet' is absent or set to 
                           None. It has the following keys and values:
                           'f0'      [scalar] Reference frequency (in Hz) 
                                     from which antenna temperature will 
                                     be estimated (see formula below)
                           'T0'      [scalar] Antenna temperature (in K) at
                                     the reference frequency specified in 
                                     key 'f0'. See formula below.
                           'spindex' [scalar] Antenna temperature spectral
                                     index. See formula below.

                           Tsys = Trx + Tant['T0'] * (f/Tant['f0'])**spindex

                'Tnet'     [numpy array] Pre-computed Tsys (in K) 
                           information that will be used directly to set the
                           Tsys. If specified, the information under keys 
                           'Trx' and 'Tant' will be ignored. If a scalar 
                           value is provided, it will be assumed to be 
                           identical for all interferometers and all 
                           frequencies. If a vector is provided whose length 
                           is equal to the number of interferoemters, it 
                           will be assumed identical for all frequencies. If 
                           a vector is provided whose length is equal to the 
                           number of frequency channels, it will be assumed 
                           identical for all interferometers. If a 2D array 
                           is provided, it should be of size 
                           n_baselines x nchan. Tsys = Tnet

    vis_freq    [numpy array] The simulated complex visibility (in Jy or K) 
                observed by each of the interferometers along frequency axis for 
                each timestamp of observation per frequency channel. It is the
                sum of skyvis_freq and vis_noise_freq. It can be either directly
                initialized or simulated in observe(). Same dimensions as
                skyvis_freq.

    vis_lag     [numpy array] The simulated complex visibility (in Jy Hz or K Hz) 
                along delay axis for each interferometer obtained by FFT of
                vis_freq along frequency axis. Same size as vis_noise_lag and
                skyis_lag. It is evaluated in member function delay_transform(). 

    vis_noise_freq
                [numpy array] Complex visibility noise (in Jy or K) generated 
                using an rms of vis_rms_freq along frequency axis for each 
                interferometer which is then added to the generated sky
                visibility. Same dimensions as skyvis_freq. Used in the member 
                function observe(). Read its docstring for more details. 

    vis_noise_lag
                [numpy array] Complex visibility noise (in Jy Hz or K Hz) along 
                delay axis for each interferometer generated using an FFT of
                vis_noise_freq along frequency axis. Same size as vis_noise_freq.
                Created in the member function delay_transform(). Read its
                docstring for more details. 

    vis_rms_freq
                [list of float] Theoretically estimated thermal noise rms (in Jy
                or K) in visibility measurements. Same size as vis_freq. This 
                will be estimated and used to inject simulated noise when a call 
                to member function observe() is made. Read the  docstring of 
                observe() for more details. The noise rms is estimated from the 
                instrument parameters as:
                (2 k T_sys / (A_eff x sqrt(2 x channel_width x t_acc))) / Jy, or
                T_sys / sqrt(2 x channel_width x t_acc)

    simparms_file
                [string] Full path to filename containing simulation parameters
                in YAML format
 
    Member functions:

    __init__()          Initializes an instance of class InterferometerArray
                        
    observe()           Simulates an observing run with the interferometer
                        specifications and an external sky catalog thus producing
                        visibilities. The simulation generates visibilities
                        observed by the interferometer for the specified
                        parameters.
                        
    observing_run()     Simulate an extended observing run in 'track' or 'drift'
                        mode, by an instance of the InterferometerArray class, of
                        the sky when a sky catalog is provided. The simulation
                        generates visibilities observed by the interferometer
                        array for the specified parameters. Uses member function
                        observe() and builds the observation from snapshots. The
                        timestamp for each snapshot is the current time at which
                        the snapshot is generated.
                        
    generate_noise()    Generates thermal noise from attributes that describe 
                        system parameters which can be added to sky visibilities
                        
    add_noise()         Adds the thermal noise generated in member function 
                        generate_noise() to the sky visibilities
                        
    rotate_visibilities()
                        Centers the phase of visibilities around any given phase 
                        center. Project baseline vectors with respect to a 
                        reference point on the sky. Essentially a wrapper to
                        member functions phase_centering() and project_baselines()

    phase_centering()   Centers the phase of visibilities around any given phase 
                        center.
                        
    project_baselines() Project baseline vectors with respect to a reference 
                        point on the sky. Assigns the projected baselines to the 
                        attribute projected_baselines

    conjugate()         Flips the baseline vectors and conjugates the visibilies 
                        for a specified subset of baselines.

    delay_transform()  Transforms the visibilities from frequency axis onto 
                       delay (time) axis using an IFFT. This is performed for 
                       noiseless sky visibilities, thermal noise in visibilities, 
                       and observed visibilities. 

    concatenate()      Concatenates different visibility data sets from instances 
                       of class InterferometerArray along baseline, frequency or
                       time axis.

    save()             Saves the interferometer array information to disk. 

    ----------------------------------------------------------------------------
    """

    def __init__(self, labels, baselines, channels, telescope=None, eff_Q=0.89,
                 latitude=34.0790, longitude=0.0, skycoords='radec',
                 A_eff=NP.pi*(25.0/2)**2, pointing_coords='hadec',
                 baseline_coords='localenu', freq_scale=None, init_file=None,
                 simparms_file=None):
        
        """
        ------------------------------------------------------------------------
        Intialize the InterferometerArray class which manages information on a 
        multi-element interferometer.

        Class attributes initialized are:
        labels, baselines, channels, telescope, latitude, longitude, skycoords, 
        eff_Q, A_eff, pointing_coords, baseline_coords, baseline_lengths, 
        channels, bp, bp_wts, freq_resolution, lags, lst, obs_catalog_indices, 
        pointing_center, skyvis_freq, skyvis_lag, timestamp, t_acc, Tsys, 
        Tsysinfo, vis_freq, vis_lag, t_obs, n_acc, vis_noise_freq, 
        vis_noise_lag, vis_rms_freq, geometric_delays, projected_baselines, 
        simparms_file

        Read docstring of class InterferometerArray for details on these
        attributes.

        Keyword input(s):

        init_file    [string] Location of the initialization file from which an
                     instance of class InterferometerArray will be created. 
                     File format must be compatible with the one saved to disk 
                     by member function save().

        simparms_file
                     [string] Location of the simulation parameters in YAML 
                     format that went into making the simulated data product

        Other input parameters have their usual meanings. Read the docstring of
        class InterferometerArray for details on these inputs.
        ------------------------------------------------------------------------
        """

        argument_init = False
        init_file_success = False
        if init_file is not None:
            try:
                with h5py.File(init_file+'.hdf5', 'r') as fileobj:
                    self.simparms_file = None
                    self.latitude = 0.0
                    self.longitude = 0.0
                    self.skycoords = 'radec'
                    self.flux_unit = 'JY'
                    self.telescope = {}
                    self.telescope['shape'] = 'delta'
                    self.telescope['size'] = 1.0
                    self.telescope['groundplane'] = None
                    self.Tsysinfo = []
                    self.lags = None
                    self.vis_lag = None
                    self.skyvis_lag = None
                    self.vis_noise_lag = None
                    for key in ['header', 'telescope_parms', 'spectral_info', 'simparms', 'antenna_element', 'timing', 'skyparms', 'array', 'instrument', 'visibilities']:
                        try:
                            grp = fileobj[key]
                        except KeyError:
                            if key != 'simparms':
                                raise KeyError('Key {0} not found in init_file'.format(key))
                        if key == 'header':
                            self.flux_unit = grp['flux_unit'].value
                        if key == 'telescope_parms':
                            if 'latitude' in grp:
                                self.latitude = grp['latitude'].value
                            if 'longitude' in grp:
                                self.longitude = grp['longitude'].value
                            if 'id' in grp:
                                self.telescope['id'] = grp['id'].value
                        if key == 'antenna_element':
                            if 'shape' in grp:
                                self.telescope['shape'] = grp['shape'].value
                            if 'size' in grp:
                                self.telescope['size'] = grp['size'].value
                            if 'ocoords' in grp:
                                self.telescope['ocoords'] = grp['ocoords'].value
                            else:
                                raise KeyError('Keyword "ocoords" not found in init_file')
                            if 'orientation' in grp:
                                self.telescope['orientation'] = grp['orientation'].value.reshape(1,-1)
                            else:
                                raise KeyError('Key "orientation" not found in init_file')
                            if 'groundplane' in grp:
                                self.telescope['groundplane'] = grp['groundplane'].value
                                
                        if key == 'simparms':
                            if 'simfile' in grp:
                                self.simparms_file = grp['simfile'].value
                        if key == 'spectral_info':
                            self.freq_resolution = grp['freq_resolution'].value
                            self.channels = grp['freqs'].value
                            if 'lags' in grp:
                                self.lags = grp['lags'].value
                            if 'bp' in grp:
                                self.bp = grp['bp'].value
                            else:
                                raise KeyError('Key "bp" not found in init_file')
                            if 'bp_wts' in grp:
                                self.bp_wts = grp['bp_wts'].value
                            else:
                                self.bp_wts = NP.ones_like(self.bp)
                            self.bp_wts = grp['bp_wts'].value
                        if key == 'skyparms':
                            if 'pointing_coords' in grp:
                                self.pointing_coords = grp['pointing_coords'].value
                            if 'phase_center_coords' in grp:
                                self.phase_center_coords = grp['phase_center_coords'].value
                            if 'skycoords' in grp:
                                self.skycoords = grp['skycoords'].value
                            self.lst = grp['LST'].value
                            self.pointing_center = grp['pointing_center'].value
                            self.phase_center = grp['phase_center'].value
                        if key == 'timing':
                            if 'timestamps' in grp:
                                self.timestamp = grp['timestamps'].value.tolist()
                            else:
                                raise KeyError('Key "timestamps" not found in init_file')
                            if 't_acc' in grp:
                                self.t_acc = grp['t_acc'].value.tolist()
                                self.t_obs = grp['t_obs'].value
                                self.n_acc = grp['n_acc'].value
                            else:
                                raise KeyError('Key "t_acc" not found in init_file')

                        if key == 'instrument':
                            if ('Trx' in grp) and ('Tant' in grp) and ('spindex' in grp) and ('Tnet' in grp):
                                for ti in xrange(grp['Trx'].value.size):
                                    tsysinfo = {}
                                    tsysinfo['Trx'] = grp['Trx'].value[ti]
                                    tsysinfo['Tant'] = {'Tant0': grp['Tant0'].value[ti], 'f0': grp['f0'].value[ti], 'spindex': grp['spindex'].value[ti]}
                                    tsysinfo['Tnet'] = None
                                    self.Tsysinfo += [tsysinfo]
                            if 'Tsys' in grp:
                                self.Tsys = grp['Tsys'].value
                            else:
                                raise KeyError('Key "Tsys" not found in init_file')
                            if 'effective_area' in grp:
                                self.A_eff = grp['effective_area'].value
                            else:
                                raise KeyError('Key "effective_area" not found in init_file')
                            if 'efficiency' in grp:
                                self.eff_Q = grp['efficiency'].value
                            else:
                                raise KeyError('Key "effeciency" not found in init_file')
                            
                        if key == 'array':
                            if 'labels' in grp:
                                self.labels = grp['labels'].value
                            else:
                                self.labels = ['B{0:0d}'.format(i+1) for i in range(self.baseline_lengths.size)]
                            if 'baselines' in grp:
                                self.baselines = grp['baselines'].value
                                self.baseline_lengths = NP.sqrt(NP.sum(self.baselines**2, axis=1))
                            else:
                                raise KeyError('Key "baselines" not found in init_file')
                            if 'baseline_coords' in grp:
                                self.baseline_coords = grp['baseline_coords'].value
                            else:
                                self.baseline_coords = 'localenu'
                            if 'projected_baselines' in grp:
                                self.projected_baselines = grp['projected_baselines'].value
                        if key == 'visibilities':
                            if 'freq_spectrum' in grp:
                                subgrp = grp['freq_spectrum']
                                if 'rms' in subgrp:
                                    self.vis_rms_freq = subgrp['rms'].value
                                else:
                                    raise KeyError('Key "rms" not found in init_file')
                                if 'vis' in subgrp:
                                    self.vis_freq = subgrp['vis'].value
                                else:
                                    raise KeyError('Key "vis" not found in init_file')
                                if 'skyvis' in subgrp:
                                    self.skyvis_freq = subgrp['skyvis'].value
                                else:
                                    raise KeyError('Key "skyvis" not found in init_file')
                                if 'noise' in subgrp:
                                    self.vis_noise_freq = subgrp['noise'].value
                                else:
                                    raise KeyError('Key "noise" not found in init_file')
                            else:
                                raise KeyError('Key "freq_spectrum" not found in init_file')
                            if 'delay_spectrum' in grp:
                                subgrp = grp['delay_spectrum']
                                if 'vis' in subgrp:
                                    self.vis_lag = subgrp['vis'].value
                                if 'skyvis' in subgrp:
                                    self.skyvis_lag = subgrp['skyvis'].value
                                if 'noise' in subgrp:
                                    self.vis_noise_lag = subgrp['noise'].value
            except IOError: # Check if a FITS file is available
                try:
                    hdulist = fits.open(init_file+'.fits')
                except IOError:
                    argument_init = True
                    print '\tinit_file provided but could not open the initialization file. Attempting to initialize with input parameters...'
    
                extnames = [hdulist[i].header['EXTNAME'] for i in xrange(1,len(hdulist))]
    
                self.simparms_file = None
                if 'simparms' in hdulist[0].header:
                    if isinstance(hdulist[0].header['simparms'], str):
                        self.simparms_file = hdulist[0].header['simparms']
                    else:
                        print '\tInvalid specification found in header for simulation parameters file. Proceeding with None as default.'
    
                try:
                    self.freq_resolution = hdulist[0].header['freq_resolution']
                except KeyError:
                    hdulist.close()
                    raise KeyError('Keyword "freq_resolution" not found in header.')
    
                try:
                    self.latitude = hdulist[0].header['latitude']
                except KeyError:
                    print '\tKeyword "latitude" not found in header. Assuming 34.0790 degrees for attribute latitude.'
                    self.latitude = 34.0790
    
                try:
                    self.longitude = hdulist[0].header['longitude']
                except KeyError:
                    print '\tKeyword "longitude" not found in header. Assuming 0.0 degrees for attribute longitude.'
                    self.longitude = 0.0
                    
                self.telescope = {}
                if 'telescope' in hdulist[0].header:
                    self.telescope['id'] = hdulist[0].header['telescope']
    
                try:
                    self.telescope['shape'] = hdulist[0].header['element_shape']
                except KeyError:
                    print '\tKeyword "element_shape" not found in header. Assuming "delta" for attribute antenna element shape.'
                    self.telescope['shape'] = 'delta'
    
                try:
                    self.telescope['size'] = hdulist[0].header['element_size']
                except KeyError:
                    print '\tKeyword "element_size" not found in header. Assuming 25.0m for attribute antenna element size.'
                    self.telescope['size'] = 1.0
    
                try:
                    self.telescope['ocoords'] = hdulist[0].header['element_ocoords']
                except KeyError:
                    raise KeyError('\tKeyword "element_ocoords" not found in header. No defaults.')
    
                try:
                    self.telescope['groundplane'] = hdulist[0].header['groundplane']
                except KeyError:
                    self.telescope['groundplane'] = None
    
                if 'ANTENNA ELEMENT ORIENTATION' not in extnames:
                    raise KeyError('No extension found containing information on element orientation.')
                else:
                    self.telescope['orientation'] = hdulist['ANTENNA ELEMENT ORIENTATION'].data.reshape(1,-1)
    
                try:
                    self.baseline_coords = hdulist[0].header['baseline_coords']
                except KeyError:
                    print '\tKeyword "baseline_coords" not found in header. Assuming "localenu" for attribute baseline_coords.'
                    self.baseline_coords = 'localenu'
    
                try:
                    self.pointing_coords = hdulist[0].header['pointing_coords']
                except KeyError:
                    print '\tKeyword "pointing_coords" not found in header. Assuming "hadec" for attribute pointing_coords.'
                    self.pointing_coords = 'hadec'
    
                try:
                    self.phase_center_coords = hdulist[0].header['phase_center_coords']
                except KeyError:
                    print '\tKeyword "phase_center_coords" not found in header. Assuming "hadec" for attribute phase_center_coords.'
                    self.phase_center_coords = 'hadec'
    
                try:
                    self.skycoords = hdulist[0].header['skycoords']
                except KeyError:
                    print '\tKeyword "skycoords" not found in header. Assuming "radec" for attribute skycoords.'
                    self.skycoords = 'radec'
    
                try:
                    self.flux_unit = hdulist[0].header['flux_unit']
                except KeyError:
                    print '\tKeyword "flux_unit" not found in header. Assuming "jy" for attribute flux_unit.'
                    self.flux_unit = 'JY'
    
                if 'POINTING AND PHASE CENTER INFO' not in extnames:
                    raise KeyError('No extension table found containing pointing information.')
                else:
                    self.lst = hdulist['POINTING AND PHASE CENTER INFO'].data['LST'].tolist()
                    self.pointing_center = NP.hstack((hdulist['POINTING AND PHASE CENTER INFO'].data['pointing_longitude'].reshape(-1,1), hdulist['POINTING AND PHASE CENTER INFO'].data['pointing_latitude'].reshape(-1,1)))
                    self.phase_center = NP.hstack((hdulist['POINTING AND PHASE CENTER INFO'].data['phase_center_longitude'].reshape(-1,1), hdulist['POINTING AND PHASE CENTER INFO'].data['phase_center_latitude'].reshape(-1,1)))
    
                if 'TIMESTAMPS' in extnames:
                    self.timestamp = hdulist['TIMESTAMPS'].data['timestamps'].tolist()
                else:
                    raise KeyError('Extension named "TIMESTAMPS" not found in init_file.')
    
                self.Tsysinfo = []
                if 'TSYSINFO' in extnames:
                    self.Tsysinfo = [{'Trx': elem['Trx'], 'Tant': {'T0': elem['Tant0'], 'f0': elem['f0'], 'spindex': elem['spindex']}, 'Tnet': None} for elem in hdulist['TSYSINFO'].data]
    
                if 'TSYS' in extnames:
                    self.Tsys = hdulist['Tsys'].data
                else:
                    raise KeyError('Extension named "Tsys" not found in init_file.')
    
                if 'BASELINES' in extnames:
                    self.baselines = hdulist['BASELINES'].data.reshape(-1,3)
                    self.baseline_lengths = NP.sqrt(NP.sum(self.baselines**2, axis=1))
                else:
                    raise KeyError('Extension named "BASELINES" not found in init_file.')
    
                if 'PROJ_BASELINES' in extnames:
                    self.projected_baselines = hdulist['PROJ_BASELINES'].data
    
                if 'LABELS' in extnames:
                    # self.labels = hdulist['LABELS'].data.tolist()
                    a1 = hdulist['LABELS'].data['A1']
                    a2 = hdulist['LABELS'].data['A2']
                    self.labels = zip(a2,a1)
                else:
                    self.labels = ['B{0:0d}'.format(i+1) for i in range(self.baseline_lengths.size)]
    
                if 'EFFECTIVE AREA' in extnames:
                    self.A_eff = hdulist['EFFECTIVE AREA'].data
                else:
                    raise KeyError('Extension named "EFFECTIVE AREA" not found in init_file.')
    
                if 'INTERFEROMETER EFFICIENCY' in extnames:
                    self.eff_Q = hdulist['INTERFEROMETER EFFICIENCY'].data
                else:
                    raise KeyError('Extension named "INTERFEROMETER EFFICIENCY" not found in init_file.')
    
                if 'SPECTRAL INFO' not in extnames:
                    raise KeyError('No extension table found containing spectral information.')
                else:
                    self.channels = hdulist['SPECTRAL INFO'].data['frequency']
                    try:
                        self.lags = hdulist['SPECTRAL INFO'].data['lag']
                    except KeyError:
                        self.lags = None
    
                if 'BANDPASS' in extnames:
                    self.bp = hdulist['BANDPASS'].data
                else:
                    raise KeyError('Extension named "BANDPASS" not found in init_file.')
    
                if 'BANDPASS_WEIGHTS' in extnames:
                    self.bp_wts = hdulist['BANDPASS_WEIGHTS'].data
                else:
                    self.bp_wts = NP.ones_like(self.bp)
    
                if 'T_ACC' in extnames:
                    self.t_acc = hdulist['t_acc'].data.tolist()
                    self.n_acc = len(self.t_acc)
                    self.t_obs = sum(self.t_acc)
                else:
                    raise KeyError('Extension named "T_ACC" not found in init_file.')
                
                if 'FREQ_CHANNEL_NOISE_RMS_VISIBILITY' in extnames:
                    self.vis_rms_freq = hdulist['freq_channel_noise_rms_visibility'].data
                else:
                    raise KeyError('Extension named "FREQ_CHANNEL_NOISE_RMS_VISIBILITY" not found in init_file.')
    
                if 'REAL_FREQ_OBS_VISIBILITY' in extnames:
                    self.vis_freq = hdulist['real_freq_obs_visibility'].data
                    if 'IMAG_FREQ_OBS_VISIBILITY' in extnames:
                        self.vis_freq = self.vis_freq.astype(NP.complex128)
                        self.vis_freq += 1j * hdulist['imag_freq_obs_visibility'].data
                else:
                    raise KeyError('Extension named "REAL_FREQ_OBS_VISIBILITY" not found in init_file.')
    
                if 'REAL_FREQ_SKY_VISIBILITY' in extnames:
                    self.skyvis_freq = hdulist['real_freq_sky_visibility'].data
                    if 'IMAG_FREQ_SKY_VISIBILITY' in extnames:
                        self.skyvis_freq = self.skyvis_freq.astype(NP.complex128)
                        self.skyvis_freq += 1j * hdulist['imag_freq_sky_visibility'].data
                else:
                    raise KeyError('Extension named "REAL_FREQ_SKY_VISIBILITY" not found in init_file.')
    
                if 'REAL_FREQ_NOISE_VISIBILITY' in extnames:
                    self.vis_noise_freq = hdulist['real_freq_noise_visibility'].data
                    if 'IMAG_FREQ_NOISE_VISIBILITY' in extnames:
                        self.vis_noise_freq = self.vis_noise_freq.astype(NP.complex128)
                        self.vis_noise_freq += 1j * hdulist['imag_freq_noise_visibility'].data
                else:
                    raise KeyError('Extension named "REAL_FREQ_NOISE_VISIBILITY" not found in init_file.')
    
                if 'REAL_LAG_VISIBILITY' in extnames:
                    self.vis_lag = hdulist['real_lag_visibility'].data
                    if 'IMAG_LAG_VISIBILITY' in extnames:
                        self.vis_lag = self.vis_lag.astype(NP.complex128)
                        self.vis_lag += 1j * hdulist['imag_lag_visibility'].data
                else:
                    self.vis_lag = None
    
                if 'REAL_LAG_SKY_VISIBILITY' in extnames:
                    self.skyvis_lag = hdulist['real_lag_sky_visibility'].data
                    if 'IMAG_LAG_SKY_VISIBILITY' in extnames:
                        self.skyvis_lag = self.skyvis_lag.astype(NP.complex128)
                        self.skyvis_lag += 1j * hdulist['imag_lag_sky_visibility'].data
                else:
                    self.skyvis_lag = None
    
                if 'REAL_LAG_NOISE_VISIBILITY' in extnames:
                    self.vis_noise_lag = hdulist['real_lag_noise_visibility'].data
                    if 'IMAG_LAG_NOISE_VISIBILITY' in extnames:
                        self.vis_noise_lag = self.vis_noise_lag.astype(NP.complex128)
                        self.vis_noise_lag += 1j * hdulist['imag_lag_noise_visibility'].data
                else:
                    self.vis_noise_lag = None
    
                hdulist.close()
            init_file_success = True
            return
        else:
            argument_init = True
            
        if (not argument_init) and (not init_file_success):
            raise ValueError('Initialization failed with the use of init_file.')

        self.baselines = NP.asarray(baselines)
        if len(self.baselines.shape) == 1:
            if self.baselines.size == 2:
                self.baselines = NP.hstack((self.baselines.reshape(1,-1), NP.zeros(1)))
            elif self.baselines.size == 3:
                self.baselines = self.baselines.reshape(1,-1)
            else:
                raise ValueError('Baseline(s) must be a 2- or 3-column array.')
        elif len(self.baselines.shape) == 2:
            if self.baselines.shape[1] == 2:
                self.baselines = NP.hstack((self.baselines, NP.zeros(self.baselines.shape[0]).reshape(-1,1)))
            elif self.baselines.shape[1] != 3:
                raise ValueError('Baseline(s) must be a 2- or 3-column array')
        else:
            raise ValueError('Baseline(s) array contains more than 2 dimensions.')

        self.baseline_lengths = NP.sqrt(NP.sum(self.baselines**2, axis=1))
        self.baseline_orientations = NP.angle(self.baselines[:,0] + 1j * self.baselines[:,1])
        self.projected_baselines = None

        if not isinstance(labels, (list, tuple)):
            raise TypeError('Interferometer array labels must be a list or tuple of unique identifiers')
        elif len(labels) != self.baselines.shape[0]:
            raise ValueError('Number of labels do not match the number of baselines specified.')
        else:
            self.labels = labels

        self.simparms_file = None
        if isinstance(simparms_file, str):
            self.simparms_file = simparms_file
        else:
            print '\tInvalid specification found in input simparms_file for simulation parameters file. Proceeding with None as default.'

        if isinstance(telescope, dict):
            self.telescope = telescope
        else:
            self.telescope = {}
            self.telescope['id'] = 'vla'
            self.telescope['shape'] = 'dish'
            self.telescope['size'] = 25.0
            self.telescope['ocoords'] = 'altaz'
            self.telescope['orientation'] = NP.asarray([90.0, 270.0]).reshape(1,-1)
            self.telescope['groundplane'] = None

        self.latitude = latitude
        self.longitude = longitude
        self.vis_freq = None
        self.skyvis_freq = None
        # self.pb = None
        self.vis_noise_freq = None

        if (freq_scale is None) or (freq_scale == 'Hz') or (freq_scale == 'hz'):
            self.channels = NP.asarray(channels)
        elif freq_scale == 'GHz' or freq_scale == 'ghz':
            self.channels = NP.asarray(channels) * 1.0e9
        elif freq_scale == 'MHz' or freq_scale == 'mhz':
            self.channels = NP.asarray(channels) * 1.0e6
        elif freq_scale == 'kHz' or freq_scale == 'khz':
            self.channels = NP.asarray(channels) * 1.0e3
        else:
            raise ValueError('Frequency units must be "GHz", "MHz", "kHz" or "Hz". If not set, it defaults to "Hz"')

        self.bp = NP.ones((self.baselines.shape[0],self.channels.size)) # Inherent bandpass shape
        self.bp_wts = NP.ones((self.baselines.shape[0],self.channels.size)) # Additional bandpass weights
        self.lag_kernel = DSP.FT1D(self.bp*self.bp_wts, ax=1, inverse=True, use_real=False, shift=True)

        self.Tsys = NP.zeros((self.baselines.shape[0],self.channels.size))
        self.Tsysinfo = []

        self.flux_unit = 'JY'
        self.timestamp = []
        self.t_acc = []
        self.t_obs = 0.0
        self.n_acc = 0
        self.pointing_center = NP.empty([1,2])
        self.phase_center = NP.empty([1,2])
        self.lst = []

        if isinstance(eff_Q, (int, float)):
            if (eff_Q >= 0.0) or (eff_Q <= 1.0):
                self.eff_Q = eff_Q * NP.ones((self.baselines.shape[0], self.channels.size))
            else:
                raise ValueError('Efficiency value of interferometer is invalid.')
        elif isinstance(eff_Q, (list, tuple, NP.ndarray)):
            eff_Q = NP.asarray(eff_Q)
            if (NP.any(eff_Q < 0.0)) or (NP.any(eff_Q > 1.0)):
                raise ValueError('One or more values of eff_Q found to be outside the range [0,1].')
            if eff_Q.size == self.baselines.shape[0]:
                self.eff_Q = NP.repeat(eff_Q.reshape(-1,1), self.channels.size, axis=1)
            elif eff_Q.size == self.channels.size:
                self.eff_Q = NP.repeat(eff_Q.reshape(1,-1), self.channels.size, axis=0)
            elif eff_Q.size == self.baselines.shape[0]*self.channels.size:
                self.eff_Q = eff_Q.reshape(-1,self.channels.size)
            else:
                raise ValueError('Efficiency values of interferometers incompatible with the number of interferometers and/or frequency channels.')
        else:
            raise TypeError('Efficiency values of interferometers must be provided as a scalar, list, tuple or numpy array.')

        if isinstance(A_eff, (int, float)):
            if A_eff >= 0.0:
                self.A_eff = A_eff * NP.ones((self.baselines.shape[0], self.channels.size))
            else:
                raise ValueError('Negative value for effective area is invalid.')
        elif isinstance(A_eff, (list, tuple, NP.ndarray)):
            A_eff = NP.asarray(A_eff)
            if NP.any(A_eff < 0.0):
                raise ValueError('One or more values of A_eff found to be negative.')
            if A_eff.size == self.baselines.shape[0]:
                self.A_eff = NP.repeat(A_eff.reshape(-1,1), self.channels.size, axis=1)
            elif A_eff.size == self.channels.size:
                self.A_eff = NP.repeat(A_eff.reshape(1,-1), self.channels.size, axis=0)
            elif A_eff.size == self.baselines.shape[0]*self.channels.size:
                self.A_eff = A_eff.reshape(-1,self.channels.size)
            else:
                raise ValueError('Effective area(s) of interferometers incompatible with the number of interferometers and/or frequency channels.')
        else:
            raise TypeError('Effective area(s) of interferometers must be provided as a scalar, list, tuple or numpy array.')

        self.vis_rms_freq = None
        self.freq_resolution = self.channels[1] - self.channels[0]
        self.baseline_coords = baseline_coords
        self.lags = None
        self.skyvis_lag = None
        self.vis_noise_lag = None
        self.vis_lag = None
        self.obs_catalog_indices = []
        self.geometric_delays = []

        if (pointing_coords == 'radec') or (pointing_coords == 'hadec') or (pointing_coords == 'altaz'):
            self.pointing_coords = pointing_coords
            self.phase_center_coords = pointing_coords
        else:
            raise ValueError('Pointing center of the interferometer must be "radec", "hadec" or "altaz". Check inputs.')

        if (skycoords == 'radec') or (skycoords == 'hadec') or (skycoords == 'altaz'):
            self.skycoords = skycoords
        else:
            raise ValueError('Sky coordinates must be "radec", "hadec" or "altaz". Check inputs.')

        if (baseline_coords == 'equatorial') or (baseline_coords == 'localenu'):
            self.baseline_coords = baseline_coords
        else:
            raise ValueError('Baseline coordinates must be "equatorial" or "local". Check inputs.')

    #############################################################################

    def observe(self, timestamp, Tsysinfo, bandpass, pointing_center, skymodel,
                t_acc, pb_info=None, brightness_units=None, bpcorrect=None,
                roi_info=None, roi_radius=None, roi_center=None, lst=None,
                memsave=False):

        """
        -------------------------------------------------------------------------
        Simulate a snapshot observation, by an instance of the 
        InterferometerArray class, of the sky when a sky catalog is provided. The 
        simulation generates visibilities observed by the interferometers for the 
        specified parameters. See member function observing_run() for simulating 
        an extended observing run in 'track' or 'drift' mode.

        Inputs:
        
        timestamp    [scalar] Timestamp associated with each integration in the
                     observation

        Tsysinfo     [dictionary] Contains system temperature information for 
                     specified timestamp of observation. It contains the 
                     following keys and values:
                     'Trx'      [scalar] Recevier temperature (in K) that is 
                                applicable to all frequencies and baselines
                     'Tant'     [dictionary] contains antenna temperature info
                                from which the antenna temperature is estimated. 
                                Used only if the key 'Tnet' is absent or set to 
                                None. It has the following keys and values:
                                'f0'      [scalar] Reference frequency (in Hz) 
                                          from which antenna temperature will 
                                          be estimated (see formula below)
                                'T0'      [scalar] Antenna temperature (in K) at
                                          the reference frequency specified in 
                                          key 'f0'. See formula below.
                                'spindex' [scalar] Antenna temperature spectral
                                          index. See formula below.

                                Tsys = Trx + Tant['T0'] * (f/Tant['f0'])**spindex

                     'Tnet'     [numpy array] Pre-computed Tsys (in K) 
                                information that will be used directly to set the
                                Tsys. If specified, the information under keys 
                                'Trx' and 'Tant' will be ignored. If a scalar 
                                value is provided, it will be assumed to be 
                                identical for all interferometers and all 
                                frequencies. If a vector is provided whose length 
                                is equal to the number of interferoemters, it 
                                will be assumed identical for all frequencies. If 
                                a vector is provided whose length is equal to the 
                                number of frequency channels, it will be assumed 
                                identical for all interferometers. If a 2D array 
                                is provided, it should be of size 
                                n_baselines x nchan. Tsys = Tnet

        bandpass     [numpy array] Bandpass weights associated with the 
                     interferometers for the specified timestamp of observation

        pointing_center
                     [2-element numpy vector or list] Pointing center (latitude 
                     and longitude) of the observation at a given timestamp. 
                     This is where the telescopes will be phased up to as 
                     reference. Coordinate system for the pointing_center is 
                     specified by the attribute pointing_coords initialized in
                     __init__(). 

        skymodel     [instance of class SkyModel] It consists of source flux
                     densities, their positions, and spectral indices. Read 
                     class SkyModel docstring for more information.

        t_acc        [scalar] Accumulation time (sec) corresponding to timestamp

        brightness_units
                     [string] Units of flux density in the catalog and for the 
                     generated visibilities. Accepted values are 'Jy' (Jansky) 
                     and 'K' (Kelvin for temperature). If None set, it defaults 
                     to 'Jy'

        Keyword Inputs:

        roi_radius   [scalar] Radius of the region of interest (degrees) inside 
                     which sources are to be observed. Default = 90 degrees, 
                     which is the entire horizon.

        roi_center   [string] Center of the region of interest around which
                     roi_radius is used. Accepted values are 'pointing_center'
                     and 'zenith'. If set to None, it defaults to 'zenith'. 

        lst          [scalar] LST (in degrees) associated with the timestamp
        ------------------------------------------------------------------------
        """

        if len(bandpass.shape) == 1:
            if bandpass.size != self.channels.size:
                raise ValueError('Specified bandpass incompatible with the number of frequency channels')

            if len(self.bp.shape) == 2:
                self.bp = NP.expand_dims(NP.repeat(bandpass.reshape(1,-1), self.baselines.shape[0], axis=0), axis=2)
            else:
                self.bp = NP.dstack((self.bp, NP.repeat(bandpass.reshape(1,-1), self.baselines.shape[0], axis=0)))
        elif len(bandpass.shape) == 2:
            if bandpass.shape[1] != self.channels.size:
                raise ValueError('Specified bandpass incompatible with the number of frequency channels')
            elif bandpass.shape[0] != self.baselines.shape[0]:
                raise ValueError('Specified bandpass incompatible with the number of interferometers')

            if len(self.bp.shape) == 2:
                self.bp = NP.expand_dims(bandpass, axis=2)
            else:
                self.bp = NP.dstack((self.bp, bandpass))
        elif len(bandpass.shape) == 3:
            if bandpass.shape[1] != self.channels.size:
                raise ValueError('Specified bandpass incompatible with the number of frequency channels')
            elif bandpass.shape[0] != self.baselines.shape[0]:
                raise ValueError('Specified bandpass incompatible with the number of interferometers')
            elif bandpass.shape[2] != 1:
                raise ValueError('Bandpass can have only one layer for this instance of accumulation.')

            if len(self.bp.shape) == 2:
                self.bp = bandpass
            else:
                self.bp = NP.dstack((self.bp, bandpass))

        self.bp_wts = NP.ones_like(self.bp) # All additional bandpass shaping weights are set to unity.

        if isinstance(Tsysinfo, dict):
            set_Tsys = False
            if 'Tnet' in Tsysinfo:
                if Tsysinfo['Tnet'] is not None:
                    Tsys = Tsysinfo['Tnet']
                    set_Tsys = True
            if not set_Tsys:
                try:
                    Tsys = Tsysinfo['Trx'] + Tsysinfo['Tant']['T0'] * (self.channels/Tsysinfo['Tant']['f0']) ** Tsysinfo['Tant']['spindex']
                except KeyError:
                    raise KeyError('One or more keys not found in input Tsysinfo')
                Tsys = Tsys.reshape(1,-1) + NP.zeros(self.baselines.shape[0]).reshape(-1,1) # nbl x nchan
        else:
            raise TypeError('Input Tsysinfo must be a dictionary')

        self.Tsysinfo += [Tsysinfo]
        if bpcorrect is not None:
            if not isinstance(bpcorrect, NP.ndarray):
                raise TypeError('Input specifying bandpass correction must be a numpy array')
            if bpcorrect.size == self.channels.size:
                bpcorrect = bpcorrect.reshape(1,-1)
            elif bpcorrect.size == self.baselines.shape[0]:
                bpcorrect = bpcorrect.reshape(-1,1)
            elif bpcorrect.size == self.baselines.shape[0] * self.channels.size:
                bpcorrect = bpcorrect.reshape(-1,self.channels.size)
            else:
                raise ValueError('Input bpcorrect has dimensions incompatible with the number of baselines and frequencies')
            Tsys = Tsys * bpcorrect

        if isinstance(Tsys, (int,float)):
            if Tsys < 0.0:
                raise ValueError('Tsys found to be negative.')
            
            if len(self.Tsys.shape) == 2:
                self.Tsys = Tsys + NP.zeros((self.baselines.shape[0], self.channels.size, 1))
            else:
                self.Tsys = NP.dstack((self.Tsys, Tsys + NP.zeros((self.baselines.shape[0], self.channels.size, 1))))
        elif isinstance(Tsys, (list, tuple, NP.ndarray)):
            Tsys = NP.asarray(Tsys)
            if NP.any(Tsys < 0.0):
                raise ValueError('Tsys should be non-negative.')

            if Tsys.size == self.baselines.shape[0]:
                if self.Tsys.ndim == 2:
                    self.Tsys = NP.expand_dims(NP.repeat(Tsys.reshape(-1,1), self.channels.size, axis=1), axis=2)
                elif self.Tsys.ndim == 3:
                    self.Tsys = NP.dstack((self.Tsys, NP.expand_dims(NP.repeat(Tsys.reshape(-1,1), self.channels.size, axis=1), axis=2)))
            elif Tsys.size == self.channels.size:
                if self.Tsys.ndim == 2:
                    self.Tsys = NP.expand_dims(NP.repeat(Tsys.reshape(1,-1), self.baselines.shape[0], axis=0), axis=2)
                elif self.Tsys.ndim == 3:
                    self.Tsys = NP.dstack((self.Tsys, NP.expand_dims(NP.repeat(Tsys.reshape(1,-1), self.baselines.shape[0], axis=0), axis=2)))
            elif Tsys.size == self.baselines.shape[0]*self.channels.size:
                if self.Tsys.ndim == 2:
                    self.Tsys = NP.expand_dims(Tsys.reshape(-1,self.channels.size), axis=2)
                elif self.Tsys.ndim == 3:
                    self.Tsys = NP.dstack((self.Tsys, NP.expand_dims(Tsys.reshape(-1,self.channels.size), axis=2)))
            else:
                raise ValueError('Specified Tsys has incompatible dimensions with the number of baselines and/or number of frequency channels.')
        else:
            raise TypeError('Tsys should be a scalar, list, tuple, or numpy array')

        # if (brightness_units is None) or (brightness_units=='Jy') or (brightness_units=='JY') or (brightness_units=='jy'):
        #     if self.vis_rms_freq is None:
        #         self.vis_rms_freq = 2.0 * FCNST.k / NP.sqrt(2.0*t_acc*self.freq_resolution) * NP.expand_dims(self.Tsys[:,:,-1]/self.A_eff/self.eff_Q, axis=2) / CNST.Jy
        #     elif len(self.vis_rms_freq.shape) == 3:
        #         self.vis_rms_freq = NP.dstack((self.vis_rms_freq, 2.0 * FCNST.k / NP.sqrt(2.0*t_acc*self.freq_resolution) * NP.expand_dims(self.Tsys[:,:,-1]/self.A_eff/self.eff_Q, axis=2)/CNST.Jy))
        #     self.flux_unit = 'JY'
        # elif (brightness_units=='K') or (brightness_units=='k'):
        #     if len(self.vis_rms_freq.shape) == 2:
        #         self.vis_rms_freq = 1 / NP.sqrt(2.0*t_acc*self.freq_resolution) * NP.expand_dims(self.Tsys[:,:,-1]/self.eff_Q, axis=2)
        #     elif len(self.vis_rms_freq.shape) == 3:
        #         self.vis_rms_freq = NP.dstack((self.vis_rms_freq, 1 / NP.sqrt(2.0*t_acc*self.freq_resolution) * NP.expand_dims(self.Tsys[:,:,-1]/self.eff_Q, axis=2)))
        #     self.flux_unit = 'K'
        # else:
        #     raise ValueError('Invalid brightness temperature units specified.')

        if not self.timestamp:
            self.pointing_center = NP.asarray(pointing_center).reshape(1,-1)
            self.phase_center = NP.asarray(pointing_center).reshape(1,-1)
        else:
            self.pointing_center = NP.vstack((self.pointing_center, NP.asarray(pointing_center).reshape(1,-1)))
            self.phase_center = NP.vstack((self.phase_center, NP.asarray(pointing_center).reshape(1,-1)))

        pointing_lon = self.pointing_center[-1,0]
        pointing_lat = self.pointing_center[-1,1]

        if self.skycoords == 'radec':
            if self.pointing_coords == 'hadec':
                if lst is not None:
                    pointing_lon = lst - self.pointing_center[-1,0]
                    pointing_lat = self.pointing_center[-1,1]
                else:
                    raise ValueError('LST must be provided. Sky coordinates are in RA-Dec format while pointing center is in HA-Dec format.')
            elif self.pointing_coords == 'altaz':
                pointing_lonlat = GEOM.altaz2hadec(self.pointing_center[-1,:], self.latitude, units='degrees')
                pointing_lon = lst - pointing_lonlat[0]
                pointing_lat = pointing_lonlat[1]
        elif self.skycoords == 'hadec':
            if self.pointing_coords == 'radec':
                if lst is not None:
                    pointing_lon = lst - self.pointing_center[-1,0]
                    pointing_lat = self.pointing_center[-1,1]
                else:
                    raise ValueError('LST must be provided. Sky coordinates are in RA-Dec format while pointing center is in HA-Dec format.')
            elif self.pointing_coords == 'altaz':
                pointing_lonlat = lst - GEOM.altaz2hadec(self.pointing_center[-1,:], self.latitude, units='degrees')
                pointing_lon = pointing_lonlat[0]
                pointing_lat = pointing_lonlat[1]
        else:
            if self.pointing_coords == 'radec':
                if lst is not None:
                    pointing_lonlat = GEOM.hadec2altaz(NP.asarray([lst-self.pointing_center[-1,0], self.pointing_center[-1,1]]), self.latitude, units='degrees')
                    pointing_lon = pointing_lonlat[0]
                    pointing_lat = pointing_lonlat[1]
                else:
                    raise ValueError('LST must be provided. Sky coordinates are in Alt-Az format while pointing center is in RA-Dec format.')
            elif self.pointing_coords == 'hadec':
                pointing_lonlat = GEOM.hadec2altaz(self.pointing_center,
                                                   self.latitude,
                                                   units='degrees')
                pointing_lon = pointing_lonlat[0]
                pointing_lat = pointing_lonlat[1]

        baselines_in_local_frame = self.baselines
        if self.baseline_coords == 'equatorial':
            baselines_in_local_frame = GEOM.xyz2enu(self.baselines, self.latitude, 'degrees')

        pc_altaz = self.pointing_center[-1,:] # Convert pointing center to Alt-Az coordinates
        if self.pointing_coords == 'hadec':
            pc_altaz = GEOM.hadec2altaz(self.pointing_center[-1,:], self.latitude, units='degrees')
        elif self.pointing_coords == 'radec':
            if lst is not None:
                pc_altaz = GEOM.hadec2altaz(NP.asarray([lst-self.pointing_center[-1,0], self.pointing_center[-1,1]]), self.latitude, units='degrees')
            else:
                raise ValueError('LST must be provided. Sky coordinates are in Alt-Az format while pointing center is in RA-Dec format.')

        pc_dircos = GEOM.altaz2dircos(pc_altaz, 'degrees') # Convert pointing center to direction cosine coordinates
        pc_delay_offsets = DLY.geometric_delay(baselines_in_local_frame, pc_dircos, altaz=False, hadec=False, dircos=True, latitude=self.latitude)
        if memsave:
            pc_delay_offsets = pc_delay_offsets.astype(NP.float32)

        # pointing_phase = 2.0 * NP.pi * NP.repeat(NP.dot(baselines_in_local_frame, pc_dircos.reshape(-1,1)), self.channels.size, axis=1) * NP.repeat(self.channels.reshape(1,-1), self.baselines.shape[0], axis=0)/FCNST.c

        if not isinstance(skymodel, SM.SkyModel):
            raise TypeError('skymodel should be an instance of class SkyModel.')

        if self.skycoords == 'hadec':
            skypos_altaz = GEOM.hadec2altaz(skymodel.location, self.latitude, units='degrees')
        elif self.skycoords == 'radec':
            skypos_altaz = GEOM.hadec2altaz(NP.hstack((NP.asarray(lst-skymodel.location[:,0]).reshape(-1,1), skymodel.location[:,1].reshape(-1,1))), self.latitude, units='degrees')

        pb = None
        if roi_info is not None:
            if ('ind' not in roi_info) or ('pbeam' not in roi_info):
                raise KeyError('Both "ind" and "pbeam" keys must be present in dictionary roi_info')

            if (roi_info['ind'] is not None) and (roi_info['pbeam'] is not None):
                try:
                    pb = roi_info['pbeam'].reshape(-1,len(self.channels))
                except ValueError:
                    raise ValueError('Number of columns of primary beam in key "pbeam" of dictionary roi_info must be equal to number of frequency channels.')

                if NP.asarray(roi_info['ind']).size == pb.shape[0]:
                    m2 = roi_info['ind']
                else:
                    raise ValueError('Values in keys ind and pbeam in must carry same number of elements.')
        else:
            if roi_radius is None:
                roi_radius = 90.0
    
            if roi_center is None:
                roi_center = 'zenith'
            elif (roi_center != 'zenith') and (roi_center != 'pointing_center'):
                raise ValueError('Center of region of interest, roi_center, must be set to "zenith" or "pointing_center".')
    
            if roi_center == 'pointing_center':
                m1, m2, d12 = GEOM.spherematch(pointing_lon, pointing_lat, skymodel.location[:,0], skymodel.location[:,1], roi_radius, maxmatches=0)
            else: # roi_center = 'zenith'
                m2 = NP.arange(skypos_altaz.shape[0])
                m2 = m2[NP.where(skypos_altaz[:,0] >= 90.0-roi_radius)] # select sources whose altitude (angle above horizon) is 90-roi_radius

        if len(m2) != 0:
            skypos_altaz_roi = skypos_altaz[m2,:]
            coords_str = 'altaz'

            skymodel_subset = skymodel.subset(indices=m2)
            fluxes = skymodel_subset.generate_spectrum()

            if pb is None:
                pb = PB.primary_beam_generator(skypos_altaz_roi, self.channels/1.0e9, skyunits='altaz', telescope=self.telescope, pointing_info=pb_info, pointing_center=pc_altaz, freq_scale='GHz')

            pbfluxes = pb * fluxes
            geometric_delays = DLY.geometric_delay(baselines_in_local_frame, skypos_altaz_roi, altaz=(coords_str=='altaz'), hadec=(coords_str=='hadec'), latitude=self.latitude)

            vis_wts = None
            if skymodel_subset.src_shape is not None:
                eps = 1.0e-13
                f0 = self.channels[int(0.5*self.channels.size)]
                wl0 = FCNST.c / f0
                wl = FCNST.c / self.channels
                skypos_dircos_roi = GEOM.altaz2dircos(skypos_altaz_roi, units='degrees')
                # projected_spatial_frequencies = NP.sqrt(self.baseline_lengths.reshape(1,-1)**2 - (FCNST.c * geometric_delays)**2) / wl0
                projected_spatial_frequencies = NP.sqrt(self.baseline_lengths.reshape(1,-1,1)**2 - (FCNST.c * geometric_delays[:,:,NP.newaxis])**2) / wl.reshape(1,1,-1)
                
                src_FWHM = NP.sqrt(skymodel_subset.src_shape[:,0] * skymodel_subset.src_shape[:,1])
                src_FWHM_dircos = 2.0 * NP.sin(0.5*NP.radians(src_FWHM)).reshape(-1,1) # assuming the projected baseline is perpendicular to source direction
                # src_sigma_spatial_frequencies = 2.0 * NP.sqrt(2.0 * NP.log(2.0)) / (2 * NP.pi * src_FWHM_dircos)  # estimate 1
                src_sigma_spatial_frequencies = 1.0 / NP.sqrt(2.0*NP.log(2.0)) / src_FWHM_dircos  # estimate 2 created by constraint that at lambda/D_proj, visibility weights are half

	        # # Tried deriving below an alternate expression but previous expression for src_FWHM_dircos seems better
                # dtheta_radial = NP.radians(src_FWHM).reshape(-1,1)
                # dtheta_circum = NP.radians(src_FWHM).reshape(-1,1)
                # src_FWHM_dircos = NP.sqrt(skypos_dircos_roi[:,2].reshape(-1,1)**2 * dtheta_radial**2 + dtheta_circum**2) / NP.sqrt(2.0) # from 2D error propagation (another approximation to commented expression above for the same quantity). Add in quadrature and divide by sqrt(2) to get radius of error circle
                # arbitrary_factor_for_src_width = NP.sqrt(2.0) # An arbitrary factor that can be adjusted based on what the longest baseline measures for a source of certain finite width
                # src_sigma_spatial_frequencies = 2.0 * NP.sqrt(2.0 * NP.log(2.0)) / (2 * NP.pi * src_FWHM_dircos) * arbitrary_factor_for_src_width
                
                # extended_sources_flag = 1/NP.clip(projected_spatial_frequencies, 0.5, NP.amax(projected_spatial_frequencies)) < src_FWHM_dircos

                vis_wts = NP.ones_like(projected_spatial_frequencies)
                # vis_wts = NP.exp(-0.5 * (projected_spatial_frequencies/src_sigma_spatial_frequencies)**2)
                vis_wts = NP.exp(-0.5 * (projected_spatial_frequencies/src_sigma_spatial_frequencies[:,:,NP.newaxis])**2)
            
            if memsave:
                pbfluxes = pbfluxes.astype(NP.float32, copy=False)
                self.geometric_delays = self.geometric_delays + [geometric_delays.astype(NP.float32)]
                if vis_wts is not None:
                    vis_wts = vis_wts.astype(NP.float32, copy=False)
            else:
                self.geometric_delays = self.geometric_delays + [geometric_delays]

            if memsave:
                skyvis = NP.zeros((self.baselines.shape[0], self.channels.size), dtype=NP.complex64)
                memory_required = len(m2) * self.channels.size * self.baselines.shape[0] * 4.0 * 2 # bytes, 4 bytes per float, factor 2 is because the phase involves complex values
            else:
                skyvis = NP.zeros((self.baselines.shape[0], self.channels.size), dtype=NP.complex_)
                memory_required = len(m2) * self.channels.size * self.baselines.shape[0] * 8.0 * 2 # bytes, 8 bytes per float, factor 2 is because the phase involves complex values

            # memory_available = psutil.phymem_usage().available
            memory_available = psutil.virtual_memory().available
            if float(memory_available) > memory_required:
                if memsave:
                    phase_matrix = NP.exp(-1j * NP.asarray(2.0 * NP.pi).astype(NP.float32) *  (self.geometric_delays[-1][:,:,NP.newaxis] - pc_delay_offsets.reshape(1,-1,1)) * self.channels.astype(NP.float32).reshape(1,1,-1)).astype(NP.complex64)
                    if vis_wts is not None:
                        # phase_matrix *= vis_wts[:,:,NP.newaxis]
                        phase_matrix *= vis_wts
                    skyvis = NP.sum(pbfluxes[:,NP.newaxis,:] * phase_matrix, axis=0) # Don't apply bandpass here
                else:
                    phase_matrix = 2.0 * NP.pi * (self.geometric_delays[-1][:,:,NP.newaxis] - pc_delay_offsets.reshape(1,-1,1)) * self.channels.reshape(1,1,-1)
                    if vis_wts is not None:
                        # skyvis = NP.sum(pbfluxes[:,NP.newaxis,:] * NP.exp(-1j*phase_matrix) * vis_wts[:,:,NP.newaxis], axis=0) # Don't apply bandpass here
                        skyvis = NP.sum(pbfluxes[:,NP.newaxis,:] * NP.exp(-1j*phase_matrix) * vis_wts, axis=0) # Don't apply bandpass here                        
                    else:
                        skyvis = NP.sum(pbfluxes[:,NP.newaxis,:] * NP.exp(-1j*phase_matrix), axis=0) # Don't apply bandpass here    
            else:
                print '\t\tDetecting memory shortage. Serializing over sky direction.'
                downsize_factor = NP.ceil(memory_required/float(memory_available))
                n_src_stepsize = int(len(m2)/downsize_factor)
                src_indices = range(0,len(m2),n_src_stepsize)
                if memsave:
                    print '\t\tEnforcing single precision computations.'
                    for i in xrange(len(src_indices)):
                        phase_matrix = NP.exp(NP.asarray(-1j * 2.0 * NP.pi).astype(NP.complex64) * (self.geometric_delays[-1][src_indices[i]:min(src_indices[i]+n_src_stepsize,len(m2)),:,NP.newaxis].astype(NP.float32) - pc_delay_offsets.astype(NP.float32).reshape(1,-1,1)) * self.channels.astype(NP.float32).reshape(1,1,-1)).astype(NP.complex64, copy=False)
                        if vis_wts is not None:
                            phase_matrix *= vis_wts[src_indices[i]:min(src_indices[i]+n_src_stepsize,len(m2)),:,:].astype(NP.float32)
                            # phase_matrix *= vis_wts[src_indices[i]:min(src_indices[i]+n_src_stepsize,len(m2)),:,NP.newaxis].astype(NP.float32)
                            
                        phase_matrix *= pbfluxes[src_indices[i]:min(src_indices[i]+n_src_stepsize,len(m2)),NP.newaxis,:].astype(NP.float32)
                        skyvis += NP.sum(phase_matrix, axis=0)
                else:
                    for i in xrange(len(src_indices)):
                        phase_matrix = NP.exp(NP.asarray(-1j * 2.0 * NP.pi) * (self.geometric_delays[-1][src_indices[i]:min(src_indices[i]+n_src_stepsize,len(m2)),:,NP.newaxis] - pc_delay_offsets.reshape(1,-1,1)) * self.channels.reshape(1,1,-1))
                        if vis_wts is not None:
                            phase_matrix *= vis_wts[src_indices[i]:min(src_indices[i]+n_src_stepsize,len(m2)),:,:].astype(NP.float32)
                            # phase_matrix *= vis_wts[src_indices[i]:min(src_indices[i]+n_src_stepsize,len(m2)),:,NP.newaxis].astype(NP.float32)
                            
                        phase_matrix *= pbfluxes[src_indices[i]:min(src_indices[i]+n_src_stepsize,len(m2)),NP.newaxis,:].astype(NP.float32)
                        skyvis += NP.sum(phase_matrix, axis=0)

            self.obs_catalog_indices = self.obs_catalog_indices + [m2]
        else:
            print 'No sources found in the catalog within matching radius. Simply populating the observed visibilities with noise.'
            skyvis = NP.zeros( (self.baselines.shape[0], self.channels.size) )

        if self.timestamp == []:
            self.skyvis_freq = skyvis[:,:,NP.newaxis]
        else:
            self.skyvis_freq = NP.dstack((self.skyvis_freq, skyvis[:,:,NP.newaxis]))

        self.timestamp = self.timestamp + [timestamp]
        self.t_acc = self.t_acc + [t_acc]
        self.t_obs += t_acc
        self.n_acc += 1
        self.lst = self.lst + [lst]

    ############################################################################

    def observing_run(self, pointing_init, skymodel, t_acc, duration, channels, 
                      bpass, Tsys, lst_init, roi_radius=None, roi_center=None,
                      mode='track', pointing_coords=None, freq_scale=None,
                      brightness_units=None, verbose=True, memsave=False):

        """
        -------------------------------------------------------------------------
        Simulate an extended observing run in 'track' or 'drift' mode, by an
        instance of the InterferometerArray class, of the sky when a sky catalog 
        is provided. The simulation generates visibilities observed by the
        interferometer array for the specified parameters. Uses member function
        observe() and builds the observation from snapshots. The timestamp for
        each snapshot is the current time at which the snapshot is generated.

        Inputs:
        
        pointing_init [2-element list or numpy array] The inital pointing
                      of the telescope at the start of the observing run. 
                      This is where the telescopes will be initially phased up to
                      as reference. Coordinate system for the pointing_center is 
                      specified by the input pointing_coords 

        skymodel      [instance of class SkyModel] It consists of source flux
                      densities, their positions, and spectral indices. Read 
                      class SkyModel docstring for more information.

        t_acc         [scalar] Accumulation time (sec) corresponding to timestamp

        brightness_units
                      [string] Units of flux density in the catalog and for the 
                      generated visibilities. Accepted values are 'Jy' (Jansky) 
                      and 'K' (Kelvin for temperature). If None set, it defaults 
                      to 'Jy'

        duration      [scalar] Duration of observation in seconds

        channels      [list or numpy vector] frequency channels in units as 
                      specified in freq_scale

        bpass         [list, list of lists or numpy array] Bandpass weights in
                      the form of M x N array or list of N-element lists. N must
                      equal the number of channels. If M=1, the same bandpass
                      will be used in all the snapshots for the entire
                      observation, otherwise M must equal the number of
                      snapshots which is int(duration/t_acc)

        Tsys          [scalar, list or numpy array] System temperature (in K). If
                      a scalar is provided, the same Tsys will be used in all the
                      snapshots for the duration of the observation. If a list or
                      numpy array is provided, the number of elements must equal 
                      the number of snapshots which is int(duration/t_int)

        lst_init      [scalar] Initial LST (in degrees) at the beginning of the 
                      observing run corresponding to pointing_init

        Keyword Inputs:

        roi_radius    [scalar] Radius of the region of interest (degrees) inside 
                      which sources are to be observed. Default = 90 degrees, 
                      which is the entire horizon.
                      
        roi_center    [string] Center of the region of interest around which
                      roi_radius is used. Accepted values are 'pointing_center'
                      and 'zenith'. If set to None, it defaults to 'zenith'. 

        freq_scale    [string] Units of frequencies specified in channels. 
                      Accepted values are 'Hz', 'hz', 'khz', 'kHz', 'mhz',
                      'MHz', 'GHz' and 'ghz'. If None provided, defaults to 'Hz'

        mode          [string] Mode of observation. Accepted values are 'track'
                      and 'drift'. If using 'track', pointing center is fixed to
                      a specific point on the sky coordinate frame. If using 
                      'drift', pointing center is fixed to a specific point on
                      the antenna's reference frame. 

        pointing_coords
                      [string] Coordinate system for pointing_init. Accepted 
                      values are 'radec', 'hadec' and 'altaz'. If None provided,
                      default is set based on observing mode. If mode='track', 
                      pointing_coords defaults to 'radec', and if mode='drift', 
                      it defaults to 'hadec'

        verbose       [boolean] If set to True, prints progress and diagnostic 
                      messages. Default = True
        ------------------------------------------------------------------------
        """

        if verbose:
            print 'Preparing an observing run...\n'
            print '\tVerifying input arguments to observing_run()...'

        try:
            pointing_init, skymodel, t_acc, duration, bpass, Tsys, lst_init
        except NameError:
            raise NameError('One or more of pointing_init, skymodel, t_acc, duration, bpass, Tsys, lst_init not specified.')

        if isinstance(pointing_init, list):
            pointing_init = NP.asarray(pointing_init)
        elif not isinstance(pointing_init, NP.ndarray):
            raise TypeError('pointing_init must be a list or numpy array.')

        if pointing_init.size != 2:
            raise ValueError('pointing_init must be a 2-element vector.')
        pointing_init = pointing_init.ravel()

        if not isinstance(skymodel, SM.SkyModel):
            raise TypeError('skymodel must be an instance of class SkyModel.')

        if not isinstance(t_acc, (int, float)):
            raise TypeError('t_acc must be a scalar integer or float.')

        if t_acc <= 0.0:
            raise ValueError('t_acc must be positive.')

        if not isinstance(duration, (int, float)):
            raise TypeError('duration must be a scalar integer or float.')

        if duration <= t_acc:
            if verbose:
                print '\t\tDuration specified to be shorter than t_acc. Will set it equal to t_acc'
            duration = t_acc

        n_acc = int(duration / t_acc)
        if verbose:
            print '\t\tObserving run will have {0} accumulations.'.format(n_acc)

        if isinstance(channels, list):
            channels = NP.asarray(channels)
        elif not isinstance(channels, NP.ndarray):
            raise TypeError('channels must be a list or numpy array')

        if (freq_scale is None) or (freq_scale == 'Hz') or (freq_scale == 'hz'):
            channels = NP.asarray(channels)
        elif freq_scale == 'GHz' or freq_scale == 'ghz':
            channels = channels * 1.0e9
        elif freq_scale == 'MHz' or freq_scale == 'mhz':
            channels = channels * 1.0e6
        elif freq_scale == 'kHz' or freq_scale == 'khz':
            channels = channels * 1.0e3
        else:
            raise ValueError('Frequency units must be "GHz", "MHz", "kHz" or "Hz". If not set, it defaults to "Hz"')

        if isinstance(bpass, (list, tuple, NP.ndarray)):
            bpass = NP.asarray(bpass)
        else:
            raise TypeError('bpass must be a list, tuple or numpy array')
        
        if bpass.size == self.channels.size:
            bpass = NP.expand_dims(NP.repeat(bpass.reshape(1,-1), self.baselines.shape[0], axis=0), axis=2)
            if verbose:
                print '\t\tSame bandpass will be applied to all baselines and all accumulations in the observing run.'
        elif bpass.size == self.baselines.shape[0] * self.channels.size:
            bpass = NP.expand_dims(bpass.reshape(-1,self.channels.size), axis=2)
            if verbose:
                print '\t\tSame bandpass will be applied to all accumulations in the observing run.'
        elif bpass.size == self.baselines.shape[0] * self.channels.size * n_acc:
            bpass = bpass.reshape(-1,self.channels.size,n_acc)
        else:
            raise ValueError('Dimensions of bpass incompatible with the number of frequency channels, baselines and number of accumulations.')

        if isinstance(Tsys, (int, float, list, tuple, NP.ndarray)):
            Tsys = NP.asarray(Tsys).reshape(-1)
        else:
            raise TypeError('Tsys must be a scalar, list, tuple or numpy array')
        
        if Tsys.size == 1:
            if verbose:
                print '\t\tTsys = {0:.1f} K will be assumed for all frequencies, baselines, and accumulations.'.format(Tsys[0])
            Tsys = Tsys + NP.zeros((self.baselines.shape[0], self.channels.size, 1))
        elif Tsys.size == self.channels.size:
            Tsys = NP.expand_dims(NP.repeat(Tsys.reshape(1,-1), self.baselines.shape[0], axis=0), axis=2)
            if verbose:
                print '\t\tSame Tsys will be assumed for all baselines and all accumulations in the observing run.'
        elif Tsys.size == self.baselines.shape[0]:
            Tsys = NP.expand_dims(NP.repeat(Tsys.reshape(-1,1), self.channels.size, axis=1), axis=2)
            if verbose:
                print '\t\tSame Tsys will be assumed for all frequency channels and all accumulations in the observing run.'
        elif Tsys.size == self.baselines.shape[0] * self.channels.size:
            Tsys = NP.expand_dims(Tsys.reshape(-1,self.channels.size), axis=2)
            if verbose:
                print '\t\tSame Tsys will be assumed for all accumulations in the observing run.'
        elif Tsys.size == self.baselines.shape[0] * self.channels.size * n_acc:
            Tsys = Tsys.reshape(-1,self.channels.size,n_acc)
        else:
            raise ValueError('Dimensions of Tsys incompatible with the number of frequency channels, baselines and number of accumulations.')

        if not isinstance(lst_init, (int, float)):
            raise TypeError('Starting LST should be a scalar')

        if verbose:
            print '\tVerified input arguments.'
            print '\tProceeding to schedule the observing run...'

        lst = (lst_init + (t_acc/3.6e3) * NP.arange(n_acc)) * 15.0 # in degrees
        if verbose:
            print '\tCreated LST range for observing run.'

        if mode == 'track':
            if pointing_coords == 'hadec':
                pointing = NP.asarray([lst_init - pointing_init[0], pointing_init[1]])
            elif (pointing_coords == 'radec') or (pointing_coords is None):
                pointing = pointing_init
            elif pointing_coords == 'altaz':
                hadec = GEOM.altaz2hadec(pointing_init, self.latitude, units='degrees')
                pointing = NP.asarray([lst_init - hadec[0], hadec[1]])
            else:
                raise ValueError('pointing_coords can only be set to "hadec", "radec" or "altaz".')
            self.pointing_coords = 'radec'
            self.phase_center_coords = 'radec'
        elif mode == 'drift':
            if pointing_coords == 'radec':
                pointing = NP.asarray([lst_init - pointing_init[0], pointing_init[1]])
            elif (pointing_coords == 'hadec') or (pointing_coords is None):
                pointing = pointing_init
            elif pointing_coords == 'altaz':
                pointing = GEOM.altaz2hadec(pointing_init, self.latitude, units='degrees')
            else:
                raise ValueError('pointing_coords can only be set to "hadec", "radec" or "altaz".')
            self.pointing_coords = 'hadec'
            self.phase_center_coords = 'hadec'

        if verbose:
            print '\tPreparing to observe in {0} mode'.format(mode)
            
        if verbose:
            milestones = range(max(1,int(n_acc/10)), int(n_acc), max(1,int(n_acc/10)))
            progress = PGB.ProgressBar(widgets=[PGB.Percentage(), PGB.Bar(), PGB.ETA()], maxval=n_acc).start()
        for i in range(n_acc):
            # if (verbose) and (i in milestones):
            #     print '\t\tObserving run {0:.1f} % complete...'.format(100.0*i/n_acc)
            timestamp = str(DT.datetime.now())
            self.observe(timestamp, Tsys[:,:,i%Tsys.shape[2]],
                         bpass[:,:,i%bpass.shape[2]], pointing, skymodel,
                         t_acc, brightness_units=brightness_units,
                         roi_radius=roi_radius, roi_center=roi_center,
                         lst=lst[i], memsave=memsave)
            if verbose:
                progress.update(i+1)

        if verbose:
            progress.finish()

        # if verbose:
        #     print '\t\tObserving run 100 % complete.'

        self.t_obs = duration
        self.n_acc = n_acc
        if verbose:
            print 'Observing run completed successfully.'

    #############################################################################

    def generate_noise(self):
        
        """
        -------------------------------------------------------------------------
        Generates thermal noise from attributes that describe system parameters 
        which can be added to sky visibilities
        -------------------------------------------------------------------------
        """

        eff_Q = self.eff_Q
        A_eff = self.A_eff
        t_acc = NP.asarray(self.t_acc)

        if len(eff_Q.shape) == 2:
            eff_Q = eff_Q[:,:,NP.newaxis]
        if len(A_eff.shape) == 2:
            A_eff = A_eff[:,:,NP.newaxis]
        t_acc = t_acc[NP.newaxis,NP.newaxis,:]

        if (self.flux_unit == 'JY') or (self.flux_unit == 'jy') or (self.flux_unit == 'Jy'):
            self.vis_rms_freq = 2.0 * FCNST.k / NP.sqrt(2.0*t_acc*self.freq_resolution) * (self.Tsys/A_eff/eff_Q) / CNST.Jy
        elif (self.flux_unit == 'K') or (self.flux_unit == 'k'):
            self.vis_rms_freq = 1 / NP.sqrt(2.0*t_acc*self.freq_resolution) * self.Tsys/eff_Q
        else:
            raise ValueError('Flux density units can only be in Jy or K.')

        self.vis_noise_freq = self.vis_rms_freq / NP.sqrt(2.0) * (NP.random.randn(self.baselines.shape[0], self.channels.size, len(self.timestamp)) + 1j * NP.random.randn(self.baselines.shape[0], self.channels.size, len(self.timestamp))) # sqrt(2.0) is to split equal uncertainty into real and imaginary parts

    #############################################################################

    def add_noise(self):

        """
        -------------------------------------------------------------------------
        Adds the thermal noise generated in member function generate_noise() to
        the sky visibilities
        -------------------------------------------------------------------------
        """
        
        self.vis_freq = self.skyvis_freq + self.vis_noise_freq

    #############################################################################

    def rotate_visibilities(self, ref_point, do_delay_transform=False,
                            verbose=True):

        """
        -------------------------------------------------------------------------
        Centers the phase of visibilities around any given phase center.
        Project baseline vectors with respect to a reference point on the sky. 
        Essentially a wrapper to member functions phase_centering() and 
        project_baselines()

        Input(s):

        ref_point   [dictionary] Contains information about the reference 
                    position to which projected baselines and rotated 
                    visibilities are to be computed. No defaults. It must be 
                    contain the following keys with the following values:
                    'coords'    [string] Refers to the coordinate system in
                                which value in key 'location' is specified in. 
                                Accepted values are 'radec', 'hadec', 'altaz'
                                and 'dircos'
                    'location'  [numpy array] Must be a Mx2 (if value in key 
                                'coords' is set to 'radec', 'hadec', 'altaz' or
                                'dircos') or Mx3 (if value in key 'coords' is 
                                set to 'dircos'). M can be 1 or equal to number
                                of timestamps. If M=1, the same reference point
                                in the same coordinate system will be repeated 
                                for all tiemstamps. If value under key 'coords'
                                is set to 'radec', 'hadec' or 'altaz', the 
                                value under this key 'location' must be in 
                                units of degrees.

        do_delay_transform
                      [boolean] If set to True (default), also recompute the
                      delay transform after the visibilities are rotated to the
                      new phase center

        verbose:      [boolean] If set to True (default), prints progress and
                      diagnostic messages.
        -------------------------------------------------------------------------
        """
        
        try:
            ref_point
        except NameError:
            raise NameError('Input ref_point must be provided')
        if ref_point is None:
            raise ValueError('Invalid input specified in ref_point')
        elif not isinstance(ref_point, dict):
            raise TypeError('Input ref_point must be a dictionary')
        else:
            if ('location' not in ref_point) or ('coords' not in ref_point):
                raise KeyError('Both keys "location" and "coords" must be specified in input dictionary ref_point')
            self.phase_centering(ref_point, do_delay_transform=do_delay_transform, verbose=verbose)
            self.project_baselines(ref_point)

    #############################################################################

    def phase_centering(self, ref_point, do_delay_transform=False, verbose=True):

        """
        -------------------------------------------------------------------------
        Centers the phase of visibilities around any given phase center.

        Inputs:
        
        ref_point   [dictionary] Contains information about the reference 
                    position to which projected baselines and rotated 
                    visibilities are to be computed. No defaults. It must be 
                    contain the following keys with the following values:
                    'coords'    [string] Refers to the coordinate system in
                                which value in key 'location' is specified in. 
                                Accepted values are 'radec', 'hadec', 'altaz'
                                and 'dircos'
                    'location'  [numpy array] Must be a Mx2 (if value in key 
                                'coords' is set to 'radec', 'hadec', 'altaz' or
                                'dircos') or Mx3 (if value in key 'coords' is 
                                set to 'dircos'). M can be 1 or equal to number
                                of timestamps. If M=1, the same reference point
                                in the same coordinate system will be repeated 
                                for all tiemstamps. If value under key 'coords'
                                is set to 'radec', 'hadec' or 'altaz', the 
                                value under this key 'location' must be in 
                                units of degrees.

        do_delay_transform
                      [boolean] If set to True, also recompute the delay 
                      transform after the visibilities are rotated to the new 
                      phase center. If set to False (default), this is skipped

        verbose:      [boolean] If set to True (default), prints progress and
                      diagnostic messages.
        -------------------------------------------------------------------------
        """

        try:
            ref_point
        except NameError:
            raise NameError('Input ref_point must be provided')
        if ref_point is None:
            raise ValueError('Invalid input specified in ref_point')
        elif not isinstance(ref_point, dict):
            raise TypeError('Input ref_point must be a dictionary')
        else:
            if ('location' not in ref_point) or ('coords' not in ref_point):
                raise KeyError('Both keys "location" and "coords" must be specified in input dictionary ref_point')

        phase_center = ref_point['location']
        phase_center_coords = ref_point['coords']

        if phase_center is None:
            raise ValueError('Valid phase center not specified in input ref_point')
        elif not isinstance(phase_center, NP.ndarray):
            raise TypeError('Phase center must be a numpy array')
        elif phase_center.shape[0] == 1:
            phase_center = NP.repeat(phase_center, len(self.lst), axis=0)
        elif phase_center.shape[0] != len(self.lst):
            raise ValueError('One phase center must be provided for every timestamp.')

        phase_center_current = self.phase_center + 0.0
        phase_center_new = phase_center + 0.0
        phase_center_coords_current = self.phase_center_coords + ''
        phase_center_coords_new = phase_center_coords + ''
        phase_center_temp = phase_center_new + 0.0
        phase_center_coords_temp = phase_center_coords_new + ''

        if phase_center_coords_new is None:
            raise NameError('Coordinates of phase center not provided.')
        elif phase_center_coords_new == 'dircos':
            if (phase_center_new.shape[1] < 2) or (phase_center_new.shape[1] > 3):
                raise ValueError('Dimensions incompatible for direction cosine positions')
            if NP.any(NP.sqrt(NP.sum(phase_center_new**2, axis=1)) > 1.0):
                raise ValueError('direction cosines found to be exceeding unit magnitude.')
            if phase_center_new.shape[1] == 2:
                n = 1.0 - NP.sqrt(NP.sum(phase_center_new**2, axis=1))
                phase_center_new = NP.hstack((phase_center_new, n.reshape(-1,1)))
            phase_center_temp = phase_center_new + 0.0
            phase_center_coords_temp = 'dircos'
            if phase_center_coords_temp != phase_center_coords_current:
                phase_center_temp = GEOM.dircos2altaz(phase_center_temp, units='degrees')
                phase_center_coords_temp = 'altaz'
            if phase_center_coords_temp != phase_center_coords_current:
                phase_center_temp = GEOM.altaz2hadec(phase_center_temp, self.latitude, units='degrees')
                phase_center_coords_temp = 'hadec'
            if phase_center_coords_temp != phase_center_coords_current:
                phase_center_temp[:,0] = self.lst - phase_center_temp[:,0]
                phase_center_coords_temp = 'hadec'
            if phase_center_coords_temp != phase_center_coords_current:
                phase_center_temp[:,0] = self.lst - phase_center_temp[:,0]
                phase_center_coords_temp = 'radec'
            if phase_center_coords_temp != phase_center_coords_current:
                raise ValueError('Pointing coordinates of interferometer array instance invalid.')
        elif phase_center_coords_new == 'altaz':
            phase_center_temp = phase_center_new + 0.0
            phase_center_coords_temp = 'altaz'
            if phase_center_coords_temp != phase_center_coords_current:
                phase_center_temp = GEOM.altaz2hadec(phase_center_temp, self.latitude, units='degrees')
                phase_center_coords_temp = 'hadec'
            if phase_center_coords_temp != phase_center_coords_current:
                phase_center_temp[:,0] = self.lst - phase_center_temp[:,0]
                phase_center_coords_temp = 'radec'
            if phase_center_coords_temp != phase_center_coords_current:
                raise ValueError('Pointing coordinates of interferometer array instance invalid.')
            phase_center_coords_temp = phase_center_coords_current + ''
            phase_center_new = GEOM.altaz2dircos(phase_center_new, units='degrees')
        elif phase_center_coords_new == 'hadec':
            phase_center_temp = phase_center_new + 0.0
            phase_center_coords_temp = 'hadec'
            if phase_center_coords_temp != phase_center_coords_current:
                if self.pointing_coords == 'radec':
                    phase_center_temp[:,0] = self.lst - phase_center_temp[:,0]
                    phase_center_coords_temp = 'radec'
                else:
                    phase_center_temp = GEOM.hadec2altaz(phase_center_temp, self.latitude, units='degrees')
                    phase_center_coords_temp = 'altaz'
                    if phase_center_coords_temp != phase_center_coords_current:
                        phase_center_temp = GEOM.altaz2dircos(phase_center_temp, units='degrees')
                        phase_center_coords_temp = 'dircos'
                        if phase_center_coords_temp != phase_center_coords_current:
                            raise ValueError('Pointing coordinates of interferometer array instance invalid.')
            phase_center_new = GEOM.hadec2altaz(phase_center_new, self.latitude, units='degrees')
            phase_center_new = GEOM.altaz2dircos(phase_center_new, units='degrees')
        elif phase_center_coords_new == 'radec':
            phase_center_temp = phase_center_new + 0.0
            if phase_center_coords_temp != phase_center_coords_current:
                phase_center_temp[:,0] = self.lst - phase_center_temp[:,0]
                phase_center_coords_temp = 'hadec'

            if phase_center_coords_temp != phase_center_coords_current:
                phase_center_temp = GEOM.hadec2altaz(phase_center_temp, self.latitude, units='degrees')
                phase_center_coords_temp = 'altaz'

            if phase_center_coords_temp != phase_center_coords_current:
                phase_center_temp = GEOM.altaz2dircos(phase_center_temp, units='degrees')
                phase_center_coords_temp = 'dircos'

            if phase_center_coords_temp != phase_center_coords_current:
                raise ValueError('Pointing coordinates of interferometer array instance invalid.')

            phase_center_new[:,0] = self.lst - phase_center_new[:,0]
            phase_center_new = GEOM.hadec2altaz(phase_center_new, self.latitude, units='degrees')
            phase_center_new = GEOM.altaz2dircos(phase_center_new, units='degrees')
        else:
            raise ValueError('Invalid phase center coordinate system specified')

        phase_center_current_temp = phase_center_current + 0.0
        phase_center_coords_current_temp = phase_center_coords_current + ''
        if phase_center_coords_current_temp == 'radec':
            phase_center_current_temp[:,0] = self.lst - phase_center_current_temp[:,0]
            phase_center_coords_current_temp = 'hadec'
        if phase_center_coords_current_temp == 'hadec':
            phase_center_current_temp = GEOM.hadec2altaz(phase_center_current_temp, self.latitude, units='degrees')
            phase_center_coords_current_temp = 'altaz'
        if phase_center_coords_current_temp == 'altaz':
            phase_center_current_temp = GEOM.altaz2dircos(phase_center_current_temp, units='degrees')
            phase_center_coords_current_temp = 'dircos'

        pos_diff_dircos = phase_center_current_temp - phase_center_new 
        b_dot_l = NP.dot(self.baselines, pos_diff_dircos.T)

        self.phase_center = phase_center_temp + 0.0
        self.phase_center_coords = phase_center_coords_temp + ''

        self.vis_freq = self.vis_freq * NP.exp(-1j * 2 * NP.pi * b_dot_l[:,NP.newaxis,:] * self.channels.reshape(1,-1,1) / FCNST.c)
        self.skyvis_freq = self.skyvis_freq * NP.exp(-1j * 2 * NP.pi * b_dot_l[:,NP.newaxis,:] * self.channels.reshape(1,-1,1) / FCNST.c)
        self.vis_noise_freq = self.vis_noise_freq * NP.exp(-1j * 2 * NP.pi * b_dot_l[:,NP.newaxis,:] * self.channels.reshape(1,-1,1) / FCNST.c)
        if do_delay_transform:
            self.delay_transform()
            print 'Running delay_transform() with defaults inside phase_centering() after rotating visibility phases. Run delay_transform() again with appropriate inputs.'

    #############################################################################

    def project_baselines(self, ref_point):

        """
        ------------------------------------------------------------------------
        Project baseline vectors with respect to a reference point on the sky. 
        Assigns the projected baselines to the attribute projected_baselines

        Input(s):

        ref_point   [dictionary] Contains information about the reference 
                    position to which projected baselines are to be computed. 
                    No defaults. It must be contain the following keys with the 
                    following values:
                    'coords'    [string] Refers to the coordinate system in
                                which value in key 'location' is specified in. 
                                Accepted values are 'radec', 'hadec', 'altaz'
                                and 'dircos'
                    'location'  [numpy array] Must be a Mx2 (if value in key 
                                'coords' is set to 'radec', 'hadec', 'altaz' or
                                'dircos') or Mx3 (if value in key 'coords' is 
                                set to 'dircos'). M can be 1 or equal to number
                                of timestamps. If M=1, the same reference point
                                in the same coordinate system will be repeated 
                                for all tiemstamps. If value under key 'coords'
                                is set to 'radec', 'hadec' or 'altaz', the 
                                value under this key 'location' must be in 
                                units of degrees.
        ------------------------------------------------------------------------
        """

        try:
            ref_point
        except NameError:
            raise NameError('Input ref_point must be provided')
        if ref_point is None:
            raise ValueError('Invalid input specified in ref_point')
        elif not isinstance(ref_point, dict):
            raise TypeError('Input ref_point must be a dictionary')
        else:
            if ('location' not in ref_point) or ('coords' not in ref_point):
                raise KeyError('Both keys "location" and "coords" must be specified in input dictionary ref_point')

        phase_center = ref_point['location']
        phase_center_coords = ref_point['coords']
        if not isinstance(phase_center, NP.ndarray):
            raise TypeError('The specified reference point must be a numpy array')
        if not isinstance(phase_center_coords, str):
            raise TypeError('The specified coordinates of the reference point must be a string')
        if phase_center_coords not in ['radec', 'hadec', 'altaz', 'dircos']:
            raise ValueError('Specified coordinates of reference point invalid')
        if phase_center.ndim == 1:
            phase_center = phase_center.reshape(1,-1)
        if phase_center.ndim > 2:
            raise ValueError('Reference point has invalid dimensions')
        if (phase_center.shape[0] != self.n_acc) and (phase_center.shape[0] != 1):
            raise ValueError('Reference point has dimensions incompatible with the number of timestamps')
        if phase_center.shape[0] == 1:
            phase_center = phase_center + NP.zeros(self.n_acc).reshape(-1,1)
        if phase_center_coords == 'radec':
            if phase_center.shape[1] != 2:
                raise ValueError('Reference point has invalid dimensions')
            ha = NP.asarray(self.lst) - phase_center[:,0]
            dec = phase_center[:,1]
        elif phase_center_coords == 'hadec':
            if phase_center.shape[1] != 2:
                raise ValueError('Reference point has invalid dimensions')
            ha = phase_center[:,0]
            dec = phase_center[:,1]
        elif phase_center_coords == 'altaz':
            if phase_center.shape[1] != 2:
                raise ValueError('Reference point has invalid dimensions')
            hadec = GEOM.altaz2hadec(phase_center, self.latitude, units='degrees')
            ha = hadec[:,0]
            dec = hadec[:,1]
        else: # phase_center_coords = 'dircos'
            if (phase_center.shape[1] < 2) or (phase_center.shape[1] > 3):
                raise ValueError('Reference point has invalid dimensions')
            if NP.any(NP.sqrt(NP.sum(phase_center**2, axis=1)) > 1.0):
                raise ValueError('direction cosines found to be exceeding unit magnitude.')
            if NP.any(NP.max(NP.abs(phase_center), axis=1) > 1.0):
                raise ValueError('direction cosines found to be exceeding unit magnitude.')
            if phase_center.shape[1] == 2:
                n = 1.0 - NP.sqrt(NP.sum(phase_center**2, axis=1))
                phase_center = NP.hstack((phase_center, n.reshape(-1,1)))
            altaz = GEOM.dircos2altaz(phase_center, units='degrees')
            hadec = GEOM.altaz2hadec(phase_center, self.latitude, units='degrees')
            ha = hadec[:,0]
            dec = hadec[:,1]
        ha = NP.radians(ha).ravel()
        dec = NP.radians(dec).ravel()

        eq_baselines = GEOM.enu2xyz(self.baselines, self.latitude, units='degrees')
        rot_matrix = NP.asarray([[NP.sin(ha),               NP.cos(ha),             NP.zeros(ha.size)],
                                 [-NP.sin(dec)*NP.cos(ha), NP.sin(dec)*NP.sin(ha), NP.cos(dec)], 
                                 [NP.cos(dec)*NP.cos(ha), -NP.cos(dec)*NP.sin(ha), NP.sin(dec)]])
        if rot_matrix.ndim == 2:
            rot_matrix = rot_matrix[:,:,NP.newaxis] # To ensure correct dot product is obtained in the next step
        self.projected_baselines = NP.dot(eq_baselines, rot_matrix) # (n_bl x [3]).(3 x [3] x n_acc) -> n_bl x (first 3) x n_acc 

        # proj_baselines = NP.empty((eq_baselines.shape[0], eq_baselines.shape[1], len(self.lst)))
        # for i in xrange(len(self.lst)):
        #     rot_matrix = NP.asarray([[NP.sin(ha[i]),               NP.cos(ha[i]),             0.0],
        #                              [-NP.sin(dec[i])*NP.cos(ha[i]), NP.sin(dec[i])*NP.sin(ha[i]), NP.cos(dec[i])], 
        #                              [NP.cos(dec[i])*NP.cos(ha[i]), -NP.cos(dec[i])*NP.sin(ha[i]), NP.sin(dec[i])]])

        #     proj_baselines[:,:,i] = NP.dot(eq_baselines, rot_matrix.T)

        # self.projected_baselines = proj_baselines

    #############################################################################

    def conjugate(self, ind=None, verbose=True):

        """
        ------------------------------------------------------------------------
        Flips the baseline vectors and conjugates the visibilies for a specified
        subset of baselines.

        Inputs:

        ind      [scalar, list or numpy array] Indices pointing to specific
                 baseline vectors which need to be flipped. Default = None means
                 no flipping or conjugation. If all baselines are to be 
                 flipped, either provide all the indices in ind or set ind="all"

        verbose  [boolean] If set to True (default), print diagnostic and 
                 progress messages. If set to False, no such messages are
                 printed.
        ------------------------------------------------------------------------
        """

        if ind is not None:
            if isinstance(ind, str):
                if ind != 'all':
                    raise ValueError('Value of ind must be "all" if set to string')
                ind = NP.arange(self.baselines.shape[0])
            elif isinstance(ind, int):
                ind = [ind]
            elif isinstance(ind, NP.ndarray):
                ind = ind.tolist()
            elif not isinstance(ind, list):
                raise TypeError('ind must be string "all", scalar interger, list or numpy array')
                
            ind = NP.asarray(ind)
            if NP.any(ind >= self.baselines.shape[0]):
                raise IndexError('Out of range indices found.')

            self.labels = [tuple(reversed(self.labels[i])) if i in ind else self.labels[i] for i in xrange(len(self.labels))]
            self.baselines[ind,:] = -self.baselines[ind,:]
            self.baseline_orientations = NP.angle(self.baselines[:,0] + 1j * self.baselines[:,1])
            if self.vis_freq is not None:
                self.vis_freq[ind,:,:] = self.vis_freq[ind,:,:].conj()
            if self.skyvis_freq is not None:
                self.skyvis_freq[ind,:,:] = self.skyvis_freq[ind,:,:].conj()
            if self.vis_noise_freq is not None:
                self.vis_noise_freq[ind,:,:] = self.vis_noise_freq[ind,:,:].conj()
            if self.projected_baselines is not None:
                self.projected_baselines[ind,:,:] = -self.projected_baselines[ind,:,:] 

            if verbose:
                print 'Certain baselines have been flipped and their visibilities conjugated. Use delay_transform() to update the delay spectra.'

    #############################################################################

    def delay_transform(self, pad=1.0, freq_wts=None, verbose=True):

        """
        ------------------------------------------------------------------------
        Transforms the visibilities from frequency axis onto delay (time) axis
        using an IFFT. This is performed for noiseless sky visibilities, thermal
        noise in visibilities, and observed visibilities. 

        Inputs:

        pad         [scalar] Non-negative scalar indicating padding fraction 
                    relative to the number of frequency channels. For e.g., a 
                    pad of 1.0 pads the frequency axis with zeros of the same 
                    width as the number of channels. After the delay transform,
                    the transformed visibilities are downsampled by a factor of
                    1+pad. If a negative value is specified, delay transform 
                    will be performed with no padding

        freq_wts    [numpy vector or array] window shaping to be applied before
                    computing delay transform. It can either be a vector or size
                    equal to the number of channels (which will be applied to all
                    time instances for all baselines), or a nchan x n_snapshots 
                    numpy array which will be applied to all baselines, or a 
                    n_baselines x nchan numpy array which will be applied to all 
                    timestamps, or a n_baselines x nchan x n_snapshots numpy 
                    array. Default (None) will not apply windowing and only the
                    inherent bandpass will be used.

        verbose     [boolean] If set to True (default), print diagnostic and 
                    progress messages. If set to False, no such messages are
                    printed.
        ------------------------------------------------------------------------
        """

        if verbose:
            print 'Preparing to compute delay transform...\n\tChecking input parameters for compatibility...'

        if not isinstance(pad, (int, float)):
            raise TypeError('pad fraction must be a scalar value.')
        if pad < 0.0:
            pad = 0.0
            if verbose:
                print '\tPad fraction found to be negative. Resetting to 0.0 (no padding will be applied).'

        if freq_wts is not None:
            if freq_wts.size == self.channels.size:
                freq_wts = NP.repeat(NP.expand_dims(NP.repeat(freq_wts.reshape(1,-1), self.baselines.shape[0], axis=0), axis=2), self.n_acc, axis=2)
            elif freq_wts.size == self.channels.size * self.n_acc:
                freq_wts = NP.repeat(NP.expand_dims(freq_wts.reshape(self.channels.size, -1), axis=0), self.baselines.shape[0], axis=0)
            elif freq_wts.size == self.channels.size * self.baselines.shape[0]:
                freq_wts = NP.repeat(NP.expand_dims(freq_wts.reshape(-1, self.channels.size), axis=2), self.n_acc, axis=2)
            elif freq_wts.size == self.channels.size * self.baselines.shape[0] * self.n_acc:
                freq_wts = freq_wts.reshape(self.baselines.shape[0], self.channels.size, self.n_acc)
            else:
                raise ValueError('window shape dimensions incompatible with number of channels and/or number of tiemstamps.')
            self.bp_wts = freq_wts
            if verbose:
                print '\tFrequency window weights assigned.'

        if verbose:
            print '\tInput parameters have been verified to be compatible.\n\tProceeding to compute delay transform.'
            
        self.lags = DSP.spectral_axis(self.channels.size, delx=self.freq_resolution, use_real=False, shift=True)
        if pad == 0.0:
            self.vis_lag = DSP.FT1D(self.vis_freq * self.bp * self.bp_wts, ax=1, inverse=True, use_real=False, shift=True) * self.channels.size * self.freq_resolution
            self.skyvis_lag = DSP.FT1D(self.skyvis_freq * self.bp * self.bp_wts, ax=1, inverse=True, use_real=False, shift=True) * self.channels.size * self.freq_resolution
            self.vis_noise_lag = DSP.FT1D(self.vis_noise_freq * self.bp * self.bp_wts, ax=1, inverse=True, use_real=False, shift=True) * self.channels.size * self.freq_resolution
            self.lag_kernel = DSP.FT1D(self.bp * self.bp_wts, ax=1, inverse=True, use_real=False, shift=True) * self.channels.size * self.freq_resolution
            if verbose:
                print '\tDelay transform computed without padding.'
        else:
            npad = int(self.channels.size * pad)
            self.vis_lag = DSP.FT1D(NP.pad(self.vis_freq * self.bp * self.bp_wts, ((0,0),(0,npad),(0,0)), mode='constant'), ax=1, inverse=True, use_real=False, shift=True) * (npad + self.channels.size) * self.freq_resolution
            self.skyvis_lag = DSP.FT1D(NP.pad(self.skyvis_freq * self.bp * self.bp_wts, ((0,0),(0,npad),(0,0)), mode='constant'), ax=1, inverse=True, use_real=False, shift=True) * (npad + self.channels.size) * self.freq_resolution
            self.vis_noise_lag = DSP.FT1D(NP.pad(self.vis_noise_freq * self.bp * self.bp_wts, ((0,0),(0,npad),(0,0)), mode='constant'), ax=1, inverse=True, use_real=False, shift=True) * (npad + self.channels.size) * self.freq_resolution
            self.lag_kernel = DSP.FT1D(NP.pad(self.bp * self.bp_wts, ((0,0),(0,npad),(0,0)), mode='constant'), ax=1, inverse=True, use_real=False, shift=True) * (npad + self.channels.size) * self.freq_resolution

            if verbose:
                print '\tDelay transform computed with padding fraction {0:.1f}'.format(pad)
            self.vis_lag = DSP.downsampler(self.vis_lag, 1+pad, axis=1)
            self.skyvis_lag = DSP.downsampler(self.skyvis_lag, 1+pad, axis=1)
            self.vis_noise_lag = DSP.downsampler(self.vis_noise_lag, 1+pad, axis=1)
            self.lag_kernel = DSP.downsampler(self.lag_kernel, 1+pad, axis=1)
            if verbose:
                print '\tDelay transform products downsampled by factor of {0:.1f}'.format(1+pad)
                print 'delay_transform() completed successfully.'

    #############################################################################

    def multi_window_delay_transform(self, bw_eff, freq_center=None, shape=None,
                                     pad=1.0, verbose=True):

        """
        ------------------------------------------------------------------------
        Computes delay transform on multiple frequency windows with specified
        weights

        Inputs:

        bw_eff       [scalar, list, numpy array] Effective bandwidths of the 
                     selected frequency windows. If a scalar is provided, the
                     same will be applied to all frequency windows.

        freq_center  [scalar, list, numpy array] Frequency centers of the
                     selected frequency windows. If a scalar is provided, the
                     same will be applied to all frequency windows. Default=None
                     uses the center frequency from the class attribute named 
                     channels

        shape        [string] specifies frequency window shape. Accepted values
                     are 'rect' or 'RECT' (for rectangular), 'bnw' and 'BNW' 
                     (for Blackman-Nuttall), and 'bhw' or 'BHW' (for Blackman-
                     Harris). Default=None sets it to 'rect' (rectangular 
                     window)

        pad          [scalar] Non-negative scalar indicating padding fraction 
                     relative to the number of frequency channels. For e.g., a 
                     pad of 1.0 pads the frequency axis with zeros of the same 
                     width as the number of channels. After the delay transform,
                     the transformed visibilities are downsampled by a factor of
                     1+pad. If a negative value is specified, delay transform 
                     will be performed with no padding

        verbose      [boolean] If set to True (default), print diagnostic and 
                     progress messages. If set to False, no such messages are
                     printed.

        Output:

        A dictionary containing information under the following keys:
        skyvis_lag        Numpy array of pure sky visibilities delay spectra of
                          size n_bl x n_windows x nchan x n_snaps

        vis_noise_lag     Numpy array of noise delay spectra of size
                          size n_bl x n_windows x nchan x n_snaps

        lag_kernel        Numpy array of delay kernel of size
                          size n_bl x n_windows x nchan x n_snaps

        lag_corr_length   Numpy array of correlation length (in units of number
                          of delay samples) due to convolving kernel in delay
                          space. This is the number by which the delay spectra
                          obtained have to be downsampled by to get independent
                          samples of delay spectra
        ------------------------------------------------------------------------
        """

        try:
            bw_eff
        except NameError:
            raise NameError('Effective bandwidth must be specified')
        else:
            if not isinstance(bw_eff, (int, float, list, NP.ndarray)):
                raise TypeError('Effective bandwidth must be a scalar, list or numpy array')
            bw_eff = NP.asarray(bw_eff).reshape(-1)
            if NP.any(bw_eff <= 0.0):
                raise ValueError('All values in effective bandwidth must be strictly positive')

        if freq_center is None:
            freq_center = NP.asarray(self.channels[int(0.5*self.channels.size)]).reshape(-1)
        elif isinstance(freq_center, (int, float, list, NP.ndarray)):
            freq_center = NP.asarray(freq_center).reshape(-1)
            if NP.any((freq_center <= self.channels.min()) | (freq_center >= self.channels.max())):
                raise ValueError('Frequency centers must lie strictly inside the observing band')
        else:
            raise TypeError('Frequency center(s) must be scalar, list or numpy array')

        if (bw_eff.size == 1) and (freq_center.size > 1):
            bw_eff = NP.repeat(bw_eff, freq_center.size)
        elif (bw_eff.size > 1) and (freq_center.size == 1):
            freq_center = NP.repeat(freq_center, bw_eff.size)
        elif bw_eff.size != freq_center.size:
            raise ValueError('Effective bandwidth(s) and frequency center(s) must have same number of elements')

        if shape is not None:
            if not isinstance(shape, str):
                raise TypeError('Window shape must be a string')
            if shape not in ['rect', 'bhw', 'bnw', 'RECT', 'BHW', 'BNW']:
                raise ValueError('Invalid value for window shape specified.')
        else:
            shape = 'rect'

        if not isinstance(pad, (int, float)):
            raise TypeError('pad fraction must be a scalar value.')
        if pad < 0.0:
            pad = 0.0
            if verbose:
                print '\tPad fraction found to be negative. Resetting to 0.0 (no padding will be applied).'

        freq_wts = NP.empty((bw_eff.size, self.channels.size))
        frac_width = DSP.window_N2width(n_window=None, shape=shape)
        window_loss_factor = 1 / frac_width
        n_window = NP.round(window_loss_factor * bw_eff / self.freq_resolution).astype(NP.int)

        ind_freq_center, ind_channels, dfrequency = LKP.find_1NN(self.channels.reshape(-1,1), freq_center.reshape(-1,1), distance_ULIM=0.5*self.freq_resolution, remove_oob=True)
        sortind = NP.argsort(ind_channels)
        ind_freq_center = ind_freq_center[sortind]
        ind_channels = ind_channels[sortind]
        dfrequency = dfrequency[sortind]
        n_window = n_window[sortind]

        for i,ind_chan in enumerate(ind_channels):
            window = DSP.windowing(n_window[i], shape=shape, centering=True)
            window_chans = self.channels[ind_chan] + self.freq_resolution * (NP.arange(n_window[i]) - int(n_window[i]/2))
            ind_window_chans, ind_chans, dfreq = LKP.find_1NN(self.channels.reshape(-1,1), window_chans.reshape(-1,1), distance_ULIM=0.5*self.freq_resolution, remove_oob=True)
            sind = NP.argsort(ind_window_chans)
            ind_window_chans = ind_window_chans[sind]
            ind_chans = ind_chans[sind]
            dfreq = dfreq[sind]
            window = window[ind_window_chans]
            window = NP.pad(window, ((ind_chans.min(), self.channels.size-1-ind_chans.max())), mode='constant', constant_values=((0.0,0.0)))
            freq_wts[i,:] = window

        lags = DSP.spectral_axis(self.channels.size, delx=self.freq_resolution, use_real=False, shift=True)
        if pad == 0.0:
            skyvis_lag = DSP.FT1D(self.skyvis_freq[:,NP.newaxis,:,:] * self.bp[:,NP.newaxis,:,:] * freq_wts[NP.newaxis,:,:,NP.newaxis], ax=2, inverse=True, use_real=False, shift=True) * self.channels.size * self.freq_resolution
            vis_noise_lag = DSP.FT1D(self.vis_noise_freq[:,NP.newaxis,:,:] * self.bp[:,NP.newaxis,:,:] * freq_wts[NP.newaxis,:,:,NP.newaxis], ax=2, inverse=True, use_real=False, shift=True) * self.channels.size * self.freq_resolution
            lag_kernel = DSP.FT1D(self.bp[:,NP.newaxis,:,:] * freq_wts[NP.newaxis,:,:,NP.newaxis], ax=2, inverse=True, use_real=False, shift=True) * self.channels.size * self.freq_resolution
            if verbose:
                print '\tMulti-window delay transform computed without padding.'
        else:
            npad = int(self.channels.size * pad)
            skyvis_lag = DSP.FT1D(NP.pad(self.skyvis_freq[:,NP.newaxis,:,:] * self.bp[:,NP.newaxis,:,:] * freq_wts[NP.newaxis,:,:,NP.newaxis], ((0,0),(0,0),(0,npad),(0,0)), mode='constant'), ax=2, inverse=True, use_real=False, shift=True) * (npad + self.channels.size) * self.freq_resolution
            vis_noise_lag = DSP.FT1D(NP.pad(self.vis_noise_freq[:,NP.newaxis,:,:] * self.bp[:,NP.newaxis,:,:] * freq_wts[NP.newaxis,:,:,NP.newaxis], ((0,0),(0,0),(0,npad),(0,0)), mode='constant'), ax=2, inverse=True, use_real=False, shift=True) * (npad + self.channels.size) * self.freq_resolution
            lag_kernel = DSP.FT1D(NP.pad(self.bp[:,NP.newaxis,:,:] * freq_wts[NP.newaxis,:,:,NP.newaxis], ((0,0),(0,0),(0,npad),(0,0)), mode='constant'), ax=2, inverse=True, use_real=False, shift=True) * (npad + self.channels.size) * self.freq_resolution

            if verbose:
                print '\tMulti-window delay transform computed with padding fraction {0:.1f}'.format(pad)
            skyvis_lag = DSP.downsampler(skyvis_lag, 1+pad, axis=2)
            vis_noise_lag = DSP.downsampler(vis_noise_lag, 1+pad, axis=2)
            lag_kernel = DSP.downsampler(lag_kernel, 1+pad, axis=2)
            if verbose:
                print '\tMulti-window delay transform products downsampled by factor of {0:.1f}'.format(1+pad)
                print 'multi_window_delay_transform() completed successfully.'
                
        return {'skyvis_lag': skyvis_lag, 'vis_noise_lag': vis_noise_lag, 'lag_kernel': lag_kernel, 'lag_corr_length': self.channels.size / NP.sum(freq_wts, axis=1)}

    #############################################################################

    def concatenate(self, others, axis):

        """
        -------------------------------------------------------------------------
        Concatenates different visibility data sets from instances of class
        InterferometerArray along baseline, frequency or time axis.

        Inputs:

        others       [instance of class Interferometer Array or list of such 
                     instances] Instance or list of instances of class
                     InterferometerArray whose visibility data have to be 
                     concatenated to the current instance.

        axis         [scalar] Axis along which visibility data sets are to be
                     concatenated. Accepted values are 0 (concatenate along
                     baseline axis), 1 (concatenate frequency channels), or 2 
                     (concatenate along time/snapshot axis). No default
        -------------------------------------------------------------------------
        """

        try:
            others, axis
        except NameError:
            raise NameError('An instance of class InterferometerArray or a list of such instances and the axis along which they are to be concatenated must be provided.')

        if isinstance(others, list):
            for other in others:
                if not isinstance(other, InterferometerArray):
                    raise TypeError('The interferometer array data to be concatenated must be an instance of class InterferometerArray or a list of such instances')
            loo = [self]+others
        elif isinstance(others, InterferometerArray):
            loo = [self, others]
        elif not isinstance(other, InterferometerArray):
            raise TypeError('The interferometer array data to be concatenated must be an instance of class InterferometerArray or a list of such instances')
            
        if not isinstance(axis, int):
            raise TypeError('axis must be an integer')

        self_shape = self.skyvis_freq.shape

        if axis >= len(self_shape):
            raise ValueError('Specified axis not found in the visibility data.')
        elif axis == -1:
            axis = len(self_shape) - 1
        elif axis < -1:
            raise ValueError('Specified axis not found in the visibility data.')

        self.skyvis_freq = NP.concatenate(tuple([elem.skyvis_freq for elem in loo]), axis=axis)
        self.vis_freq = NP.concatenate(tuple([elem.vis_freq for elem in loo]), axis=axis)
        self.vis_noise_freq = NP.concatenate(tuple([elem.vis_noise_freq for elem in loo]), axis=axis)
        self.vis_rms_freq  = NP.concatenate(tuple([elem.vis_rms_freq for elem in loo]), axis=axis)
        self.bp = NP.concatenate(tuple([elem.bp for elem in loo]), axis=axis)
        self.bp_wts = NP.concatenate(tuple([elem.bp_wts for elem in loo]), axis=axis)
        self.Tsys = NP.concatenate(tuple([elem.Tsys for elem in loo]), axis=axis)
        if not self.Tsysinfo:
            for elem in loo:
                if elem.Tsysinfo:
                    self.Tsysinfo = elem.Tsysinfo
        if axis != 1:
            if self.skyvis_lag is not None:
                self.skyvis_lag = NP.concatenate(tuple([elem.skyvis_lag for elem in loo]), axis=axis)
            if self.vis_lag is not None:
                self.vis_lag = NP.concatenate(tuple([elem.vis_lag for elem in loo]), axis=axis)
            if self.vis_noise_lag is not None:
                self.vis_noise_lag = NP.concatenate(tuple([elem.vis_noise_lag for elem in loo]), axis=axis)

        if axis == 0: # baseline axis
            for elem in loo:
                if elem.baseline_coords != self.baseline_coords:
                    raise ValueError('Coordinate systems for the baseline vectors are mismatched.')
            self.baselines = NP.vstack(tuple([elem.baselines for elem in loo]))
            self.baseline_lengths = NP.sqrt(NP.sum(self.baselines**2, axis=1))
            self.baseline_orientations = NP.angle(self.baselines[:,0] + 1j * self.baselines[:,1])
            self.projected_baselines = NP.vstack(tuple([elem.projected_baselines for elem in loo]))
            self.labels = [label for elem in loo for label in elem.labels]
            self.A_eff = NP.vstack(tuple([elem.A_eff for elem in loo]))
            self.eff_Q = NP.vstack(tuple([elem.eff_Q for elem in loo]))
        elif axis == 1: # Frequency axis
            self.channels = NP.hstack(tuple([elem.channels for elem in loo]))
            self.A_eff = NP.hstack(tuple([elem.A_eff for elem in loo]))
            self.eff_Q = NP.hstack(tuple([elem.eff_Q for elem in loo]))
            # self.delay_transform()
        elif axis == 2: # time axis
            # self.timestamp = [timestamp for elem in loo for timestamp in elem.timestamp]
            self.t_acc = [t_acc for elem in loo for t_acc in elem.t_acc]
            self.n_acc = len(self.t_acc)
            self.t_obs = sum(self.t_acc)
            self.pointing_center = NP.vstack(tuple([elem.pointing_center for elem in loo]))
            self.phase_center = NP.vstack(tuple([elem.phase_center for elem in loo]))
            self.lst = [lst for elem in loo for lst in elem.lst]
            self.timestamp = [timestamp for elem in loo for timestamp in elem.timestamp]
            self.Tsysinfo = [Tsysinfo for elem in loo for Tsysinfo in elem.Tsysinfo]

    #############################################################################

    def save(self, outfile, fmt='HDF5', tabtype='BinTableHDU', npz=True, 
             overwrite=False, verbose=True):

        """
        -------------------------------------------------------------------------
        Saves the interferometer array information to disk. 

        Inputs:

        outfile      [string] Filename with full path to be saved to. Will be
                     appended with '.hdf5' or '.fits' extension depending on 
                     input keyword fmt

        Keyword Input(s):

        fmt          [string] string specifying the format of the output. 
                     Accepted values are 'HDF5' (default) and 'FITS' and the
                     file names will be appended with '.hdf5' and '.fits'
                     respecitvely

        tabtype      [string] indicates table type for one of the extensions in 
                     the FITS file. Allowed values are 'BinTableHDU' and 
                     'TableHDU' for binary and ascii tables respectively. Default 
                     is 'BinTableHDU'. Only applies if input fmt is set to 'FITS'

        npz          [boolean] True (default) indicates a numpy NPZ format file
                     is created in addition to the FITS file to store essential
                     attributes of the class InterferometerArray for easy 
                     handing over of python files
                     
        overwrite    [boolean] True indicates overwrite even if a file already 
                     exists. Default = False (does not overwrite)
                     
        verbose      [boolean] If True (default), prints diagnostic and progress
                     messages. If False, suppress printing such messages.
        -------------------------------------------------------------------------
        """

        try:
            outfile
        except NameError:
            raise NameError('No filename provided. Aborting InterferometerArray.save()...')

        if fmt not in ['HDF5', 'hdf5', 'FITS', 'fits']:
            raise ValueError('Invalid output file format specified')
        if fmt in ['HDF5', 'hdf5']:
            filename = outfile + '.hdf5'
        if fmt in ['FITS', 'fits']:
            filename = outfile + '.fits' 

        if verbose:
            print '\nSaving information about interferometer...'

        if fmt in ['FITS', 'fits']:
            use_ascii = False
            if tabtype == 'TableHDU':
                use_ascii = True
    
            hdulist = []
    
            hdulist += [fits.PrimaryHDU()]
            hdulist[0].header['latitude'] = (self.latitude, 'Latitude of interferometer')
            hdulist[0].header['longitude'] = (self.longitude, 'Longitude of interferometer')        
            hdulist[0].header['baseline_coords'] = (self.baseline_coords, 'Baseline coordinate system')
            hdulist[0].header['freq_resolution'] = (self.freq_resolution, 'Frequency Resolution (Hz)')
            hdulist[0].header['pointing_coords'] = (self.pointing_coords, 'Pointing coordinate system')
            hdulist[0].header['phase_center_coords'] = (self.phase_center_coords, 'Phase center coordinate system')
            hdulist[0].header['skycoords'] = (self.skycoords, 'Sky coordinate system')
            if 'id' in self.telescope:
                hdulist[0].header['telescope'] = (self.telescope['id'], 'Telescope Name')
            if self.telescope['groundplane'] is not None:
                hdulist[0].header['groundplane'] = (self.telescope['groundplane'], 'Ground plane height')
            if self.simparms_file is not None:
                hdulist[0].header['simparms'] = (self.simparms_file, 'YAML file with simulation parameters')
            hdulist[0].header['element_shape'] = (self.telescope['shape'], 'Antenna element shape')
            hdulist[0].header['element_size'] = (self.telescope['size'], 'Antenna element size')
            hdulist[0].header['element_ocoords'] = (self.telescope['ocoords'], 'Antenna element orientation coordinates')
            hdulist[0].header['t_obs'] = (self.t_obs, 'Observing duration (s)')
            hdulist[0].header['n_acc'] = (self.n_acc, 'Number of accumulations')        
            hdulist[0].header['flux_unit'] = (self.flux_unit, 'Unit of flux density')
            hdulist[0].header['EXTNAME'] = 'PRIMARY'
    
            if verbose:
                print '\tCreated a primary HDU.'
    
            hdulist += [fits.ImageHDU(self.telescope['orientation'], name='Antenna element orientation')]
            if verbose:
                print '\tCreated an extension for antenna element orientation.'
    
            cols = []
            if self.lst: 
                cols += [fits.Column(name='LST', format='D', array=NP.asarray(self.lst).ravel())]
                cols += [fits.Column(name='pointing_longitude', format='D', array=self.pointing_center[:,0])]
                cols += [fits.Column(name='pointing_latitude', format='D', array=self.pointing_center[:,1])]
                cols += [fits.Column(name='phase_center_longitude', format='D', array=self.phase_center[:,0])]
                cols += [fits.Column(name='phase_center_latitude', format='D', array=self.phase_center[:,1])]
    
            columns = _astropy_columns(cols, tabtype=tabtype)
    
            tbhdu = fits.new_table(columns)
            tbhdu.header.set('EXTNAME', 'POINTING AND PHASE CENTER INFO')
            hdulist += [tbhdu]
            if verbose:
                print '\tCreated pointing and phase center information table.'
    
            label_lengths = [len(label[0]) for label in self.labels]
            maxlen = max(label_lengths)
            labels = NP.asarray(self.labels, dtype=[('A2', '|S{0:0d}'.format(maxlen)), ('A1', '|S{0:0d}'.format(maxlen))])
            cols = []
            cols += [fits.Column(name='A1', format='{0:0d}A'.format(maxlen), array=labels['A1'])]
            cols += [fits.Column(name='A2', format='{0:0d}A'.format(maxlen), array=labels['A2'])]        
            # cols += [fits.Column(name='labels', format='5A', array=NP.asarray(self.labels))]
    
            columns = _astropy_columns(cols, tabtype=tabtype)
    
            tbhdu = fits.new_table(columns)
            tbhdu.header.set('EXTNAME', 'LABELS')
            hdulist += [tbhdu]
            if verbose:
                print '\tCreated extension table containing baseline labels.'
    
            hdulist += [fits.ImageHDU(self.baselines, name='baselines')]
            if verbose:
                print '\tCreated an extension for baseline vectors.'
    
            if self.projected_baselines is not None:
                hdulist += [fits.ImageHDU(self.projected_baselines, name='proj_baselines')]
                if verbose:
                    print '\tCreated an extension for projected baseline vectors.'
    
            hdulist += [fits.ImageHDU(self.A_eff, name='Effective area')]
            if verbose:
                print '\tCreated an extension for effective area.'
    
            hdulist += [fits.ImageHDU(self.eff_Q, name='Interferometer efficiency')]
            if verbose:
                print '\tCreated an extension for interferometer efficiency.'
    
            cols = []
            cols += [fits.Column(name='frequency', format='D', array=self.channels)]
            if self.lags is not None:
                cols += [fits.Column(name='lag', format='D', array=self.lags)]
    
            columns = _astropy_columns(cols, tabtype=tabtype)
    
            tbhdu = fits.new_table(columns)
            tbhdu.header.set('EXTNAME', 'SPECTRAL INFO')
            hdulist += [tbhdu]
            if verbose:
                print '\tCreated spectral information table.'
    
            if self.t_acc:
                hdulist += [fits.ImageHDU(self.t_acc, name='t_acc')]
                if verbose:
                    print '\tCreated an extension for accumulation times.'
    
            cols = []
            if isinstance(self.timestamp[0], str):
                cols += [fits.Column(name='timestamps', format='24A', array=NP.asarray(self.timestamp))]
            elif isinstance(self.timestamp[0], float):
                cols += [fits.Column(name='timestamps', format='D', array=NP.asarray(self.timestamp))]
            else:
                raise TypeError('Invalid data type for timestamps')
    
            columns = _astropy_columns(cols, tabtype=tabtype)
    
            tbhdu = fits.new_table(columns)
            tbhdu.header.set('EXTNAME', 'TIMESTAMPS')
            hdulist += [tbhdu]
            if verbose:
                print '\tCreated extension table containing timestamps.'
    
            if self.Tsysinfo:
                cols = []
                cols += [fits.Column(name='Trx', format='D', array=NP.asarray([elem['Trx'] for elem in self.Tsysinfo], dtype=NP.float))]
                cols += [fits.Column(name='Tant0', format='D', array=NP.asarray([elem['Tant']['T0'] for elem in self.Tsysinfo], dtype=NP.float))]
                cols += [fits.Column(name='f0', format='D', array=NP.asarray([elem['Tant']['f0'] for elem in self.Tsysinfo], dtype=NP.float))]
                cols += [fits.Column(name='spindex', format='D', array=NP.asarray([elem['Tant']['spindex'] for elem in self.Tsysinfo], dtype=NP.float))]
                columns = _astropy_columns(cols, tabtype=tabtype)
                tbhdu = fits.new_table(columns)
                tbhdu.header.set('EXTNAME', 'TSYSINFO')
                hdulist += [tbhdu]
    
            hdulist += [fits.ImageHDU(self.Tsys, name='Tsys')]
            if verbose:
                print '\tCreated an extension for Tsys.'
            
            if self.vis_rms_freq is not None:
                hdulist += [fits.ImageHDU(self.vis_rms_freq, name='freq_channel_noise_rms_visibility')]
                if verbose:
                    print '\tCreated an extension for simulated visibility noise rms per channel.'
            
            if self.vis_freq is not None:
                hdulist += [fits.ImageHDU(self.vis_freq.real, name='real_freq_obs_visibility')]
                hdulist += [fits.ImageHDU(self.vis_freq.imag, name='imag_freq_obs_visibility')]
                if verbose:
                    print '\tCreated extensions for real and imaginary parts of observed visibility frequency spectrum of size {0[0]} x {0[1]} x {0[2]}'.format(self.vis_freq.shape)
    
            if self.skyvis_freq is not None:
                hdulist += [fits.ImageHDU(self.skyvis_freq.real, name='real_freq_sky_visibility')]
                hdulist += [fits.ImageHDU(self.skyvis_freq.imag, name='imag_freq_sky_visibility')]
                if verbose:
                    print '\tCreated extensions for real and imaginary parts of noiseless sky visibility frequency spectrum of size {0[0]} x {0[1]} x {0[2]}'.format(self.skyvis_freq.shape)
    
            if self.vis_noise_freq is not None:
                hdulist += [fits.ImageHDU(self.vis_noise_freq.real, name='real_freq_noise_visibility')]
                hdulist += [fits.ImageHDU(self.vis_noise_freq.imag, name='imag_freq_noise_visibility')]
                if verbose:
                    print '\tCreated extensions for real and imaginary parts of visibility noise frequency spectrum of size {0[0]} x {0[1]} x {0[2]}'.format(self.vis_noise_freq.shape)
    
            hdulist += [fits.ImageHDU(self.bp, name='bandpass')]
            if verbose:
                print '\tCreated an extension for bandpass functions of size {0[0]} x {0[1]} x {0[2]} as a function of baseline,  frequency, and snapshot instance'.format(self.bp.shape)
    
            hdulist += [fits.ImageHDU(self.bp_wts, name='bandpass_weights')]
            if verbose:
                print '\tCreated an extension for bandpass weights of size {0[0]} x {0[1]} x {0[2]} as a function of baseline,  frequency, and snapshot instance'.format(self.bp_wts.shape)
    
            # hdulist += [fits.ImageHDU(self.lag_kernel.real, name='lag_kernel_real')]
            # hdulist += [fits.ImageHDU(self.lag_kernel.imag, name='lag_kernel_imag')]
            # if verbose:
            #     print '\tCreated an extension for impulse response of frequency bandpass shape of size {0[0]} x {0[1]} x {0[2]} as a function of baseline, lags, and snapshot instance'.format(self.lag_kernel.shape)
    
            if self.vis_lag is not None:
                hdulist += [fits.ImageHDU(self.vis_lag.real, name='real_lag_visibility')]
                hdulist += [fits.ImageHDU(self.vis_lag.imag, name='imag_lag_visibility')]
                if verbose:
                    print '\tCreated extensions for real and imaginary parts of observed visibility delay spectrum of size {0[0]} x {0[1]} x {0[2]}'.format(self.vis_lag.shape)
    
            if self.skyvis_lag is not None:
                hdulist += [fits.ImageHDU(self.skyvis_lag.real, name='real_lag_sky_visibility')]
                hdulist += [fits.ImageHDU(self.skyvis_lag.imag, name='imag_lag_sky_visibility')]
                if verbose:
                    print '\tCreated extensions for real and imaginary parts of noiseless sky visibility delay spectrum of size {0[0]} x {0[1]} x {0[2]}'.format(self.skyvis_lag.shape)
    
            if self.vis_noise_lag is not None:
                hdulist += [fits.ImageHDU(self.vis_noise_lag.real, name='real_lag_noise_visibility')]
                hdulist += [fits.ImageHDU(self.vis_noise_lag.imag, name='imag_lag_noise_visibility')]
                if verbose:
                    print '\tCreated extensions for real and imaginary parts of visibility noise delay spectrum of size {0[0]} x {0[1]} x {0[2]}'.format(self.vis_noise_lag.shape)
    
            if verbose:
                print '\tNow writing FITS file to disk...'
            hdu = fits.HDUList(hdulist)
            hdu.writeto(filename, clobber=overwrite)
        else:
            if overwrite:
                write_str = 'w'
            else:
                write_str = 'w-'
            with h5py.File(filename, write_str) as fileobj:
                hdr_group = fileobj.create_group('header')
                hdr_group['flux_unit'] = self.flux_unit
                tlscp_group = fileobj.create_group('telescope_parms')
                tlscp_group['latitude'] = self.latitude
                tlscp_group['longitude'] = self.longitude
                tlscp_group['latitude'].attrs['units'] = 'deg'
                tlscp_group['longitude'].attrs['units'] = 'deg'
                if 'id' in self.telescope:
                    tlscp_group['id'] = self.telescope['id']
                spec_group = fileobj.create_group('spectral_info')
                spec_group['freq_resolution'] = self.freq_resolution
                spec_group['freq_resolution'].attrs['units'] = 'Hz'
                spec_group['freqs'] = self.channels
                spec_group['freqs'].attrs['units'] = 'Hz'
                if self.lags is not None:
                    spec_group['lags'] = self.lags
                    spec_group['lags'].attrs['units'] = 's'
                spec_group['bp'] = self.bp
                spec_group['bp_wts'] = self.bp_wts
                if self.simparms_file is not None:
                    sim_group = fileobj.create_group('simparms')
                    sim_group['simfile'] = self.simparms_file
                antelem_group = fileobj.create_group('antenna_element')
                antelem_group['shape'] = self.telescope['shape']
                antelem_group['size'] = self.telescope['size']
                antelem_group['size'].attrs['units'] = 'm'
                antelem_group['ocoords'] = self.telescope['ocoords']
                antelem_group['orientation'] = self.telescope['orientation']
                if self.telescope['ocoords'] != 'dircos':
                    antelem_group['orientation'].attrs['units'] = 'deg'
                if 'groundplane' in self.telescope:
                    if self.telescope['groundplane'] is not None:
                        antelem_group['groundplane'] = self.telescope['groundplane']
                timing_group = fileobj.create_group('timing')
                timing_group['t_obs'] = self.t_obs
                timing_group['n_acc'] = self.n_acc
                if self.t_acc:
                    timing_group['t_acc'] = self.t_acc
                timing_group['timestamps'] = NP.asarray(self.timestamp)
                sky_group = fileobj.create_group('skyparms')
                sky_group['pointing_coords'] = self.pointing_coords
                sky_group['phase_center_coords'] = self.phase_center_coords
                sky_group['skycoords'] = self.skycoords
                sky_group['LST'] = NP.asarray(self.lst).ravel()
                sky_group['LST'].attrs['units'] = 'deg'
                sky_group['pointing_center'] = self.pointing_center
                sky_group['phase_center'] = self.phase_center
                array_group = fileobj.create_group('array')
                label_lengths = [len(label[0]) for label in self.labels]
                maxlen = max(label_lengths)
                labels = NP.asarray(self.labels, dtype=[('A2', '|S{0:0d}'.format(maxlen)), ('A1', '|S{0:0d}'.format(maxlen))])
                array_group['labels'] = labels
                array_group['baselines'] = self.baselines
                array_group['baseline_coords'] = self.baseline_coords
                array_group['baselines'].attrs['coords'] = 'local-ENU'
                array_group['baselines'].attrs['units'] = 'm'
                array_group['projected_baselines'] = self.baselines
                array_group['baselines'].attrs['coords'] = 'eq-XYZ'
                array_group['baselines'].attrs['units'] = 'm'
                instr_group = fileobj.create_group('instrument')
                instr_group['effective_area'] = self.A_eff
                instr_group['effective_area'].attrs['units'] = 'm^2'
                instr_group['efficiency'] = self.eff_Q
                if self.Tsysinfo:
                    instr_group['Trx'] = NP.asarray([elem['Trx'] for elem in self.Tsysinfo], dtype=NP.float)
                    instr_group['Tant0'] = NP.asarray([elem['Tant']['T0'] for elem in self.Tsysinfo], dtype=NP.float)
                    instr_group['f0'] = NP.asarray([elem['Tant']['f0'] for elem in self.Tsysinfo], dtype=NP.float)
                    instr_group['spindex'] = NP.asarray([elem['Tant']['spindex'] for elem in self.Tsysinfo], dtype=NP.float)
                    instr_group['Trx'].attrs['units'] = 'K'
                    instr_group['Tant0'].attrs['units'] = 'K'
                    instr_group['f0'].attrs['units'] = 'Hz'
                instr_group['Tsys'] = self.Tsys
                instr_group['Tsys'].attrs['units'] = 'K'
                vis_group = fileobj.create_group('visibilities')
                visfreq_group = vis_group.create_group('freq_spectrum')
                if self.vis_rms_freq is not None:
                    visfreq_group['rms'] = self.vis_rms_freq
                    visfreq_group['rms'].attrs['units'] = 'Jy'
                if self.vis_freq is not None:
                    visfreq_group['vis'] = self.vis_freq
                    visfreq_group['vis'].attrs['units'] = 'Jy'
                if self.skyvis_freq is not None:
                    visfreq_group['skyvis'] = self.skyvis_freq
                    visfreq_group['skyvis'].attrs['units'] = 'Jy'
                if self.vis_noise_freq is not None:
                    visfreq_group['noise'] = self.vis_noise_freq
                    visfreq_group['noise'].attrs['units'] = 'Jy'
                vislags_group = vis_group.create_group('delay_spectrum')
                if self.vis_lag is not None:
                    vislags_group['vis'] = self.vis_lag
                    vislags_group['vis'].attrs['units'] = 'Jy Hz'
                if self.skyvis_lag is not None:
                    vislags_group['skyvis'] = self.skyvis_lag
                    vislags_group['skyvis'].attrs['units'] = 'Jy Hz'
                if self.vis_noise_lag is not None:
                    vislags_group['noise'] = self.vis_noise_lag
                    vislags_group['noise'].attrs['units'] = 'Jy Hz'
        if verbose:
            print '\tInterferometer array information written successfully to file on disk:\n\t\t{0}\n'.format(filename)

        if npz:
            NP.savez_compressed(outfile+'.npz', skyvis_freq=self.skyvis_freq, vis_freq=self.vis_freq, vis_noise_freq=self.vis_noise_freq, lst=self.lst, freq=self.channels, timestamp=self.timestamp, bl=self.baselines, bl_length=self.baseline_lengths)
            if verbose:
                print '\tInterferometer array information written successfully to NPZ file on disk:\n\t\t{0}\n'.format(outfile+'.npz')

#################################################################################

class ApertureSynthesis(object):

    """
    ----------------------------------------------------------------------------
    Class to manage aperture synthesis of visibility measurements of a 
    multi-element interferometer array. 

    Attributes:

    ia          [instance of class InterferometerArray] Instance of class
                InterferometerArray created at the time of instantiating an 
                object of class ApertureSynthesis

    baselines:  [M x 3 Numpy array] The baseline vectors associated with the
                M interferometers in SI units. The coordinate system of these
                vectors is local East, North, Up system

    blxyz       [M x 3 Numpy array] The baseline vectors associated with the
                M interferometers in SI units. The coordinate system of these
                vectors is X, Y, Z in equatorial coordinates

    uvw_lambda  [M x 3 x Nt numpy array] Baseline vectors phased to the phase 
                center of each accummulation. M is the number of baselines, Nt 
                is the number of accumulations and 3 denotes U, V and W 
                components. This is in units of physical distance (usually in m)

    uvw         [M x 3 x Nch x Nt numpy array] Baseline vectors phased to the 
                phase center of each accummulation at each frequency. M is the 
                number of baselines, Nt is the number of accumulations, Nch is
                the number of frequency channels, and 3 denotes U, V and W 
                components. This is uvw_lambda / wavelength and in units of 
                number of wavelengths

    blc         [numpy array] 3-element numpy array specifying bottom left 
                corner of the grid coincident with bottom left interferometer 
                location in UVW coordinate system (same units as uvw)

    trc         [numpy array] 3-element numpy array specifying top right 
                corner of the grid coincident with top right interferometer 
                location in UVW coordinate system (same units as uvw)

    grid_blc    [numpy array] 3-element numpy array specifying bottom left 
                corner of the grid in UVW coordinate system including any 
                padding used (same units as uvw)

    grid_trc    [numpy array] 2-element numpy array specifying top right 
                corner of the grid in UVW coordinate system including any 
                padding used (same units as uvw)

    gridu       [numpy array] 3-dimensional numpy meshgrid array specifying
                grid u-locations in units of uvw in the UVW coordinate system 
                whose corners are specified by attributes grid_blc and grid_trc

    gridv       [numpy array] 3-dimensional numpy meshgrid array specifying
                grid v-locations in units of uvw in the UVW coordinate system 
                whose corners are specified by attributes grid_blc and grid_trc

    gridw       [numpy array] 3-dimensional numpy meshgrid array specifying
                grid w-locations in units of uvw in the UVW coordinate system 
                whose corners are specified by attributes grid_blc and grid_trc

    grid_ready  [boolean] set to True if the gridding has been performed,
                False if grid is not available yet. Set to False in case 
                blc, trc, grid_blc or grid_trc is updated indicating gridding
                is to be perfomed again

    f           [numpy vector] frequency channels in Hz

    df          [scalar] Frequency resolution (in Hz)

    latitude    [Scalar] Latitude of the interferometer's location. Default
                is 34.0790 degrees North corresponding to that of the VLA.

    lst         [list] List of LST (in degrees) for each timestamp

    n_acc       [scalar] Number of accumulations

    pointing_center
                [2-column numpy array] Pointing center (latitude and 
                longitude) of the observation at a given timestamp. This is 
                where the telescopes will be phased up to as reference. 
                Coordinate system for the pointing_center is specified by another 
                attribute pointing_coords.

    phase_center
                [2-column numpy array] Phase center (latitude and 
                longitude) of the observation at a given timestamp. This is 
                where the telescopes will be phased up to as reference. 
                Coordinate system for the phase_center is specified by another 
                attribute phase_center_coords.

    pointing_coords
                [string] Coordinate system for telescope pointing. Accepted 
                values are 'radec' (RA-Dec), 'hadec' (HA-Dec) or 'altaz' 
                (Altitude-Azimuth). Default = 'hadec'.

    phase_center_coords
                [string] Coordinate system for array phase center. Accepted 
                values are 'radec' (RA-Dec), 'hadec' (HA-Dec) or 'altaz' 
                (Altitude-Azimuth). Default = 'hadec'.

    timestamp   [list] List of timestamps during the observation

    Member functions:

    __init__()      Initialize an instance of class ApertureSynthesis which 
                    manages information on a aperture synthesis with an 
                    interferometer array.

    genUVW()        Generate U, V, W (in units of number of wavelengths) by 
                    phasing the baseline vectors to the phase centers of each 
                    pointing at all frequencies

    reorderUVW()    Reorder U, V, W (in units of number of wavelengths) of shape 
                    nbl x 3 x nchan x n_acc to 3 x (nbl x nchan x n_acc)

    setUVWgrid()    Set up U, V, W grid (in units of number of wavelengths) 
                    based on the synthesized U, V, W
    ----------------------------------------------------------------------------
    """

    def __init__(self, interferometer_array=None):

        """
        ------------------------------------------------------------------------
        Intialize the ApertureSynthesis class which manages information on a 
        aperture synthesis with an interferometer array.

        Class attributes initialized are:
        ia, f, df, lst, timestamp, baselines, blxyz, phase_center, n_acc,
        phase_center_coords, pointing_center, pointing_coords, latitude, blc,
        trc, grid_blc, grid_trc, grid_ready, uvw, uvw_lambda, gridu, gridv,
        gridw

        Read docstring of class ApertureSynthesis for details on these
        attributes.

        Keyword input(s):

        interferometer_array    
                     [instance of class InterferometerArray] Instance of class
                     InterferometerArray used to initialize an instance of 
                     class ApertureSynthesis
        ------------------------------------------------------------------------
        """

        if interferometer_array is not None:
            if isinstance(interferometer_array, InterferometerArray):
                self.ia = interferometer_array
            else:
                raise TypeError('Input interferometer_array must be an instance of class InterferoemterArray')
        else:
            raise NameError('No input interferometer_array provided')

        self.f = self.ia.channels
        self.df = interferometer_array.freq_resolution
        self.n_acc = interferometer_array.n_acc
        self.lst = interferometer_array.lst
        self.phase_center = interferometer_array.phase_center
        self.pointing_center = interferometer_array.pointing_center
        self.phase_center_coords = interferometer_array.phase_center_coords
        self.pointing_coords = interferometer_array.pointing_coords
        self.baselines = interferometer_array.baselines
        self.timestamp = interferometer_array.timestamp
        self.latitude = interferometer_array.latitude
        self.blxyz = GEOM.enu2xyz(self.baselines, self.latitude, units='degrees')
        self.uvw_lambda = None
        self.uvw = None
        self.blc = NP.zeros(2)
        self.trc = NP.zeros(2)
        self.grid_blc = NP.zeros(2)
        self.grid_trc = NP.zeros(2)
        self.gridu, self.gridv, self.gridw = None, None, None
        self.grid_ready = False

    #############################################################################

    def genUVW(self):

        """
        ------------------------------------------------------------------------
        Generate U, V, W (in units of number of wavelengths) by phasing the 
        baseline vectors to the phase centers of each pointing at all 
        frequencies
        ------------------------------------------------------------------------
        """

        if self.phase_center_coords == 'hadec':
            pc_hadec = self.phase_center
        elif self.phase_center_coords == 'radec':
            pc_hadec = NP.hstack((NP.asarray(self.lst).reshape(-1,1), NP.zeros(len(self.lst)).reshape(-1,1)))
        elif self.phase_center_coords == 'altaz':
            pc_altaz = self.phase_center
            pc_hadec = GEOM.altaz2hadec(pc_altaz, self.latitude, units='degrees')
        else:
            raise ValueError('Attribute phase_center_coords must be set to one of "hadec", "radec" or "altaz"')

        pc_hadec = NP.radians(pc_hadec)
        ha = pc_hadec[:,0]
        dec = pc_hadec[:,1]
        rotmat = NP.asarray([[NP.sin(ha), NP.cos(ha), NP.zeros_like(ha)],
                            [-NP.sin(dec)*NP.cos(ha), NP.sin(dec)*NP.sin(ha), NP.cos(dec)],
                            [NP.cos(dec)*NP.cos(ha), -NP.cos(dec)*NP.sin(ha), NP.sin(dec)]])
        self.uvw_lambda = NP.tensordot(self.blxyz, rotmat, axes=[1,1])
        wl = FCNST.c / self.f
        self.uvw = self.uvw_lambda[:,:,NP.newaxis,:] / wl.reshape(1,1,-1,1)
        
    #############################################################################

    def reorderUVW(self):

        """
        ------------------------------------------------------------------------
        Reorder U, V, W (in units of number of wavelengths) of shape 
        nbl x 3 x nchan x n_acc to 3 x (nbl x nchan x n_acc)
        ------------------------------------------------------------------------
        """

        reorderedUVW = NP.swapaxes(self.uvw, 0, 1) # now 3 x Nbl x nchan x n_acc
        reorderedUVW = reorderedUVW.reshape(3,-1) # now 3 x (Nbl x nchan x n_acc)
        return reorderedUVW

    #############################################################################
    
    def setUVWgrid(self, spacing=0.5, pad=None, pow2=True):
        
        """
        ------------------------------------------------------------------------
        Routine to produce a grid based on the UVW spacings of the 
        interferometer array 

        Inputs:

        spacing     [Scalar] Positive value indicating the upper limit on grid 
                    spacing in uvw-coordinates desirable at the lowest 
                    wavelength (max frequency). Default = 0.5

        pad         [List] Padding to be applied around the locations 
                    before forming a grid. List elements should be positive. If 
                    it is a one-element list, the element is applicable to all 
                    x, y and z axes. If list contains four or more elements, 
                    only the first three elements are considered one for each 
                    axis. Default = None (no padding).

        pow2        [Boolean] If set to True, the grid is forced to have a size 
                    a next power of 2 relative to the actual size required. If 
                    False, gridding is done with the appropriate size as 
                    determined by spacing. Default = True.
        ------------------------------------------------------------------------
        """
        
        if self.uvw is None:
            self.genUVW()

        uvw = self.reorderUVW()
        blc = NP.amin(uvw, axis=1)
        trc = NP.amax(uvw, axis=1)

        self.trc = NP.amax(NP.abs(NP.vstack((blc, trc))), axis=0)
        self.blc = -1 * self.trc
        
        self.gridu, self.gridv, self.gridw = GRD.grid_3d([(self.blc[0], self.trc[0]), (self.blc[1], self.trc[1]), (self.blc[2], self.trc[2])], pad=pad, spacing=spacing, pow2=True)

        self.grid_blc = NP.asarray([self.gridu.min(), self.gridv.min(), self.gridw.min()])
        self.grid_trc = NP.asarray([self.gridu.max(), self.gridv.max(), self.gridw.max()])
        self.grid_ready = True

    ############################################################################<|MERGE_RESOLUTION|>--- conflicted
+++ resolved
@@ -23,11 +23,7 @@
     from mwapy.pb import primary_beam as MWAPB
 except ImportError:
     mwa_tools_found = False
-<<<<<<< HEAD
-    
-=======
-
->>>>>>> 3806f42a
+
 ################################################################################
 
 def _astropy_columns(cols, tabtype='BinTableHDU'):
